--- conflicted
+++ resolved
@@ -40,83 +40,6 @@
     """
 
     def on_initialize(self, state: State, **kwargs) -> bool:
-<<<<<<< HEAD
-        if self.end and self.end != -1:
-            raise ValueError(
-                "end_epoch is disabled for QuantizationModifier and can only be set to"
-                " -1 or None. Given {}".format(self.end)
-            )
-
-        self.calibration_dataloader_ = state.data.calib
-        module = state.model
-
-        # initialize quantization in appropriate modules
-        config = self._apply_modifier_to_model(module)
-        module.apply(lambda module: initialize_observer(module, base_name="weight"))
-
-        if self.calculate_start() == -1:  # one-shot
-            self._check_calibration_data(config)
-            module.apply(update_weight_zp_scale)
-            module.apply(apply_calibration_status)
-            self._calibrate_if_possible(module)
-            self._check_token_distribution(
-                module, threshold=kwargs.get("min_tokens_per_module")
-            )
-            module.apply(freeze_module_quantization)
-
-        return True
-
-    def on_start(self, state: State, event: Event, **kwargs):
-        module = state.model
-        module.apply(update_weight_zp_scale)
-
-    def on_event(self, state: State, event: Event, **kwargs):
-        if event.type_ == EventType.BATCH_START:
-            if self.check_should_disable_observer(event):
-                module = state.model
-                module.apply(freeze_module_quantization)
-
-    def on_end(self, state: State, event: Event, **kwargs):
-        module = state.model
-        module.apply(freeze_module_quantization)
-
-    def create_init_config(self) -> QuantizationConfig:
-        if self.scheme is not None:
-            # takes precedence over config_groups
-
-            if isinstance(self.scheme, str) and is_preset_scheme(self.scheme):
-                # attach targets to scheme
-                self.scheme = {self.scheme: self.targets}
-
-            self.config_groups = {}
-            for idx, key in enumerate(self.scheme.keys()):
-                if is_preset_scheme(key):
-                    scheme = preset_name_to_scheme(key, self.scheme[key])
-                else:
-                    scheme = QuantizationScheme.model_validate(
-                        {"targets": self.scheme[key], **self.scheme}
-                    )
-
-                group_name = f"group_{idx}"
-                self.config_groups[group_name] = scheme
-
-        if self.config_groups is None or len(self.config_groups) == 0:
-            default_quant_scheme = QuantizationScheme(targets=self.targets)
-            self.config_groups = {"group_0": default_quant_scheme}
-            logger.info(
-                f"No config groups were provided, using default {self.config_groups}"
-            )
-
-        return QuantizationConfig(
-            config_groups=self.config_groups,
-            kv_cache_scheme=self.kv_cache_scheme,
-            quantization_status=QuantizationStatus.INITIALIZED,
-            ignore=self.ignore,
-        )
-
-    def calculate_disable_observer_epoch(self) -> float:
-=======
->>>>>>> 9417d5cd
         """
         Prepare to calibrate activations and weights
 
