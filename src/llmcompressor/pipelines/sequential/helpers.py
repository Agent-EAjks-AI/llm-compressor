import inspect
from collections import deque
from dataclasses import dataclass
from typing import Any, Callable, Dict, List, Optional, Set, Tuple, Union

from compressed_tensors import has_offloaded_params
from compressed_tensors.quantization import find_name_or_class_matches
from loguru import logger
<<<<<<< HEAD
from torch.fx import Graph, GraphModule, Node, _symbolic_trace
=======
from torch.fx import Graph, GraphModule, Node
>>>>>>> 624150b3
from torch.fx.graph import PythonCode
from torch.fx.proxy import Argument
from torch.nn import Module
from transformers import PreTrainedModel
from transformers.configuration_utils import PretrainedConfig
from transformers.utils.fx import HFTracer

from llmcompressor.modifiers import Modifier
from llmcompressor.modifiers.utils.hooks import HooksMixin
from llmcompressor.utils.helpers import calibration_forward_context, patch_attr
from llmcompressor.utils.pytorch.module import get_no_split_params

__all__ = ["trace_subgraphs", "Subgraph", "get_targets_from_modifiers"]


@dataclass
class Subgraph:
    """
    Dataclass specifying an executable subgraph of a model graph

    :param graph: subgraph of model graph
    :param input_names: argument names of the compiled forward function
    :param consumed_names: argument names which are not used by any subsequent subgraphs
        and can therefore be deleted from the intermediates cache
    """

    graph: Graph
    input_names: Set[str]
    consumed_names: Set[str]
    _code: Optional[PythonCode] = None

    def forward(self, *args, **kwargs) -> Dict[str, Any]:
        """
        Execute the operations within the subgraph

        :param \\*args: argument inputs to subgraph forward function
        :param \\**kwargs: keyword inputs to subgraph forward function
        :return keyword outputs of subgraph forward function (non-consumed variables):
        """
        if self._code is None:
            self._code = self.graph.python_code("self")
            exec(self._code.src, self._code.globals)

        forward_fn = self._code.globals.get("forward")

        try:
            outputs = forward_fn(*args, **kwargs)
        except Exception as exception:
            raise RuntimeError(
                "Raised an exception during execution of the following code:\n"
                f"```\n{add_line_numbers(self._code.src)}\n```\n"
                "This is likely due to a violation of shape assumptions made when "
                "tracing"
            ) from exception

        return outputs


def trace_subgraphs(
    model: PreTrainedModel,
    sample_input: Dict[str, Any],
    sequential_targets: List[str],
    ignore: List[str],
) -> List[Subgraph]:
    """
    Trace a model to produce subgraphs, where each sequential target belongs to exactly
    one subgraph and where executing each subgraph in order is equivalent to executing
    the original model

    :param model: model being traced
    :param sample_input: inputs whose values will change during execution but whose
        __len__, __bool__, and __contains__ values are assumed constant across batches
    :param sequential_targets: list of patterns matching sequential targets
    :param ignore: list of module method patterns to skip during tracing
    :return: a list of Subgraphs in order of execution
    """
    # find modules
    sequential_targets = match_modules(model, sequential_targets)
    add_autowrap_methods(model, ignore)

    # initialize arguments
    tracer = get_tracer(model, sequential_targets)
    concrete_args = populate_concrete_args(model, sample_input)

    # trace
    with calibration_forward_context(model), HooksMixin.disable_hooks():
        graph = GraphModule(
            model,
            tracer.trace(
                model,
                dummy_inputs=sample_input,
                concrete_args=concrete_args,
                complete_concrete_args_with_inputs_not_in_dummy_inputs=False,
                # bug in trace throws an error for variadic
                # args and kwargs in function signature
            ),
        )

    # copy metadata
    graph.config = model.config
    graph.class_for_deserialization = model.__class__
    graph.device = model.device

    # perform subgraph partition
    partitions = topological_partition(graph, sequential_targets)
    subgraphs = partition_graph(model, partitions)
    trace_consumed_names(subgraphs)

    return subgraphs


def get_tracer(model: Module, sequential_targets: Set[Module]) -> HFTracer:
    """
    Get a tracer specialized for the given model. The resulting tracer will not trace
    inside of sequential targets, nor any modules which are not call graph ancestors of
    sequential targets

    Tracing within sequential targets is unnecessary, and tracing within offloaded
    modules may result in meta tensors being added to the model graph

    :param model: model being traced
    :param sequential_targets: modules which are sequential targets
    """
    sequential_ancestors = get_sequential_ancestors(model, sequential_targets)
    offloaded_modules = set(m for m in model.modules() if has_offloaded_params(m))

    # check unlikely case that ancestors have direct params which are offloaded
    offloaded_ancestors = offloaded_modules & sequential_ancestors
    if offloaded_ancestors:
        names = set(module.__class__.__name__ for module in offloaded_ancestors)
        logger.warning(
            "The following modules are call graph ancestors of sequential targets,"
            f"but also contain offloaded modules: {names}.\n"
            "These modules will not be traced, and any sequential target children will "
            "be executed jointly, which may lead to OOM errors"
        )

    class SequentialTracer(HFTracer):
        def create_arg(self, a: Any) -> Argument:
            # special extension allows models which depend on config values to be traced
            if isinstance(a, PretrainedConfig):
                kwargs = {k: self.create_arg(v) for k, v in a.to_dict().items()}
                return self.create_node("call_function", a.__class__, (), kwargs)

            else:
                return super().create_arg(a)

        def is_leaf_module(self, module: Module, module_qualified_name: str) -> bool:
            return module not in sequential_ancestors or module in offloaded_modules

        def trace(self, root: Union[Module, Callable], *args, **kwargs) -> Graph:
            if isinstance(root, Module):
                # due to a bug in Tracer.create_args_for_root (_patch_function),
                # we must unwrap function wrappers prior to tracing, for example
                # the `deprecate_kwarg` by transformers which wraps forward
                unwrapped_forward = inspect.unwrap(type(root).forward)

                # we override the class method because the
                # class method is the one being traced
                with patch_attr(type(root), "forward", unwrapped_forward):
                    return super().trace(root, *args, **kwargs)

            else:
                return super().trace(root, *args, **kwargs)

    return SequentialTracer()


def populate_concrete_args(model: Module, sample_input: Dict) -> Dict:
    """
    Creates concrete args which, unlike the equivalent function provided by
    transformers.utils.fx, creates default values for variadic arguments, which are
    needed by some models.

    :param model: model being traced
    :param sample_input: values used to symbolically trace the model. All arguments
        to the model.forward function which are not in the sample_input are considered
        concrete args
    :return: dictionary mapping concrete argument names to their default values
    """
    sig = inspect.signature(model.forward)

    concrete_args = {}
    for parameter in sig.parameters.values():
        if parameter.name in sample_input:
            continue
        if parameter.kind == inspect._ParameterKind.VAR_POSITIONAL:
            value = list()
        elif parameter.kind == inspect._ParameterKind.VAR_KEYWORD:
            value = dict()
        elif parameter.name == "use_cache":
            value = False
        else:
            value = parameter.default

        concrete_args[parameter.name] = value

    return concrete_args


def find_target_nodes(graph: GraphModule, targets: Set[Module]) -> Set[Node]:
    """
    Find all nodes whose execution is equivalent to executing the target modules.
    Note that these nodes are guaranteed to be treated as leaf nodes by SequentialTracer

    :param graph: graph containing target nodes
    :param targets: modules whose nodes are being searched for
    :return: set of all nodes which call the target modules
    """
    return set(
        node
        for node in graph.graph.nodes
        if node.op == "call_module" and graph.get_submodule(node.target) in targets
    )


def topological_partition(graph: GraphModule, targets: Set[Module]) -> List[List[Node]]:
    """
    Partition the graph into partitions such that each `target` belongs to exactly one
    partition and executing each partition depends only on intermediate values produced
    by executing the partitions before it.

    :param graph: graph being partitioned
    :param targets: target modules which will be assigned to disjoint partitions
    :return: list of partitions, where each partition is a list of nodes belonging to
        that partition
    """
    assert graph_is_well_formed(graph.graph)
    target_nodes = find_target_nodes(graph, targets)

    partitions: List[List[Node]] = [[]]
    remaining_indegrees = {
        node: len([node for node in node.all_input_nodes if node.op != "get_attr"])
        for node in graph.graph.nodes
    }
    partition_index = 0  # global counter

    # start with graph input nodes,
    # but delay the `get_attr` nodes as long as possible
    queue = deque(
        node
        for node in graph.graph.nodes
        if remaining_indegrees[node] == 0 and node.op != "get_attr"
    )
    while len(queue) > 0:
        node = queue.popleft()

        # assign to partition
        partitions[partition_index].append(node)

        # guarantee targets are assigned to disjoint partitions
        if node in target_nodes:
            partition_index += 1
            partitions.append([])

        # recurse on last indegree only in order to guarantee that
        # the node is assigned to maximal partition
        for user in node.users:
            remaining_indegrees[user] -= 1
            if remaining_indegrees[user] == 0:
                queue.append(user)

    # an ideal implementation would involve implicitly consolidating partition indices
    # so that each node is assigned to the maximum partition possible (in order to delay
    # execution as long as possible), but saving these nodes for last covers the most
    # common and costly case (get_attr)
    for node in graph.graph.find_nodes(op="get_attr"):
        user_partitions = []
        for user in node.users:
            for index in range(len(partitions)):
                if user in partitions[index]:
                    user_partitions.append(index)
                    break
        partition_index = min(user_partitions)
        partitions[partition_index].insert(0, node)

    assert set().union(*partitions) == set(graph.graph.nodes)
    return partitions


def partition_graph(model: Module, partitions: List[List[Node]]) -> List[Subgraph]:
    """
    Convert each partition into a Subgraph. Each Subgraph returns a dictionary mapping
    of output node names to their computed values. Note that the `consumed_names`
    attribute of each Subgraph remains empty, to be later populated by
    `trace_consumed_names`

    :param model: model which owns the produced Subgraphs
    :param partitions: list of partitions, where each partition is a list of nodes
        belonging to that partition
    :return: list of subgraphs in order of execution
    """
    subgraphs = []

    # create subgraphs
    for partition_nodes in partitions:
        # create a new graph for the partition
        graph = Graph(model)
        node_map = {}

        # add placeholders for inputs not in this subgraph. use set to deduplicate
        new_input_nodes = {
            input_node
            for node in partition_nodes
            for input_node in node.all_input_nodes
            if input_node not in partition_nodes and input_node.op
        }
        for input_node in new_input_nodes:
            node_map[input_node] = graph.placeholder(input_node.name)

        # add the nodes to subgraph
        for node in partition_nodes:
            node_map[node] = graph.node_copy(node, lambda n: node_map[n])

        # add an output node to collect all subgraph outputs into a dictionary
        if len(graph.find_nodes(op="output")) <= 0:
            output_dict = {
                node.name: node_map[node]
                for node in partition_nodes
                if any(user not in partition_nodes for user in node.users.keys())
            }
            graph.output(output_dict)

        # save the subgraph for this partition
        graph.lint()
        input_names = set(node.name for node in graph.nodes if node.op == "placeholder")
        subgraphs.append(
            Subgraph(
                graph=graph,
                input_names=input_names,
                consumed_names=set(),  # populated later
            )
        )

        assert graph_is_well_formed(graph)

    return subgraphs


def trace_consumed_names(subgraphs: List[Subgraph]):
    """
    Populate the `consumed_names` attribute of each Subgraph according to when inputs
    are last used in order to vacate the `intermediates` cache and save memory

    :param subgraphs: list of subgraphs with empty `consumed_names` attributes
    """
    # populate consumed_names according to when inputs are last used
    # in order to vacate the `intermediates` cache and save memory
    all_input_names = set().union(*(subgraph.input_names for subgraph in subgraphs))
    for input_name in all_input_names:
        for subgraph in reversed(subgraphs):
            if input_name in subgraph.input_names:
                subgraph.consumed_names.add(input_name)
                break
        else:
            raise ValueError(f"Could not find input name {input_name} in subgraphs")


def graph_is_well_formed(graph: Graph) -> bool:
    """
    A graph is well formed if and only if
    `nodeA in NodeB.users <=> nodeB in Node.A.all_input_nodes`

    :param graph: graph being checked
    :return: True if the graph is well formed, False otherwise
    """
    for node in graph.nodes:
        for user in node.users:
            if node not in user.all_input_nodes:
                return False

        for input_node in node.all_input_nodes:
            if node not in input_node.users:
                return False

        if len(node.users) != len(set(node.users)) or len(node.all_input_nodes) != len(
            set(node.all_input_nodes)
        ):
            return False

    return True


def match_modules(model: Module, target_names: List[str]) -> Set[Module]:
    """
    Find modules whose names match the patterns given by `target_names`

    :param model: model containing submodules to find
    :param target_names: target patterns to find
    :return: all submodules matching `target_names`
    """
    return set(
        module
        for name, module in model.named_modules()
        if find_name_or_class_matches(name, module, target_names)
    )


def get_targets_from_modifiers(
    modifiers: List[Modifier], model: PreTrainedModel
) -> Tuple[List[str], List[str]]:
    """
    Infer sequential targets and ignore list from modifiers list

    :param model: model being calibrated
    :param modifiers: list of modifiers being applied during calibration
    :return: list of sequential targets and list of modules to ignore for tracing
    """
    # avoid circular import
    from llmcompressor.pipelines.registry import SEQUENTIAL_MODIFIERS

    sequential_modifiers = [
        modifier for modifier in modifiers if isinstance(modifier, SEQUENTIAL_MODIFIERS)
    ]

    if len(sequential_modifiers) >= 2:
        types = [type(modifier) for modifier in sequential_modifiers]
        logger.warning(
            "Cannot infer sequential targets from multiple sequential modifiers "
            f"({types}). Defaulting to {types[0]}"
        )
    elif len(sequential_modifiers) <= 0:
        types = [type(modifier) for modifier in modifiers]
        raise ValueError(f"Cannot infer sequential targets from list of {types}")

    modifier = sequential_modifiers[0]

    # infer sequential targets
    if modifier.sequential_targets is None:
        sequential_targets = get_no_split_params(model)
    if isinstance(modifier.sequential_targets, str):
        sequential_targets = [modifier.sequential_targets]

    return sequential_targets, modifier.ignore


def add_line_numbers(text: str) -> str:
    lines = text.splitlines()
    numbered_lines = [f"{i + 1} {line}" for i, line in enumerate(lines)]
    return "\n".join(numbered_lines)


def get_sequential_ancestors(model: Module, targets: Set[Module]) -> Set[Module]:
    """
    Find modules which are call graph ancestors of the given sequential targets

    :param model: model containing sequential targets
    :param targets: sequential targets to find ancestors of
    :return: call graph ancestors of sequential targets
    """
    ancestors = set()

    def is_ancestor(module: Module) -> bool:
        if module in ancestors or module in targets:
            return True

        # eagerly compute list in order to avoid early stopping and :. missing ancestors
        _is_ancestor = any([is_ancestor(child) for child in module.children()])
        if _is_ancestor:
            ancestors.add(module)

        return _is_ancestor

    is_ancestor(model)
    return ancestors


def add_autowrap_methods(model: Module, ignore: List[str]):
    """
    Find wrap module methods which should be skipped during tracing

    Commonly used to wrap Model._update_causal_mask which contains complex masking logic
    which is often untraceable

    :param model: model containing modules whose methods should be wrapped
    :param ignore: list of module method patterns to skip during tracing
    """
    module_classes = set(type(module) for module in model.modules())

    for pattern in ignore:
        num_dots = pattern.count(".")
        matched_modules = []

        if num_dots == 0:
            method_name = pattern
            for cls in module_classes:
                if hasattr(cls, method_name):
                    _symbolic_trace._wrapped_methods_to_patch.append((cls, method_name))
                    matched_modules.append(cls)

        elif num_dots == 1:
            cls_name, method_name = pattern.split(".")
            for cls in module_classes:
                if cls.__name__ == cls_name and hasattr(cls, method_name):
                    _symbolic_trace._wrapped_methods_to_patch.append((cls, method_name))
                    matched_modules.append(cls)

        else:
            raise ValueError()

        if len(matched_modules) <= 0:
            raise ValueError(
                f"Unable to match {pattern} to any of the following module classes: "
                f"{module_classes}\nPlease make sure that the method you'd like to "
                "ignore exists within the model to trace. Auto-wrapping functions "
                "which are not module methods is not yet supported"
            )

        if len(matched_modules) >= 2:
            logger.warning(
                f"Matched {pattern} to multiple module classes {matched_modules}. If "
                "this is not intended, please ignore using the following pattern: "
                "{module}.{method}"
            )<|MERGE_RESOLUTION|>--- conflicted
+++ resolved
@@ -1,16 +1,12 @@
 import inspect
 from collections import deque
 from dataclasses import dataclass
-from typing import Any, Callable, Dict, List, Optional, Set, Tuple, Union
+from typing import Any, Callable, Dict, List, Optional, Set, Union
 
 from compressed_tensors import has_offloaded_params
 from compressed_tensors.quantization import find_name_or_class_matches
 from loguru import logger
-<<<<<<< HEAD
 from torch.fx import Graph, GraphModule, Node, _symbolic_trace
-=======
-from torch.fx import Graph, GraphModule, Node
->>>>>>> 624150b3
 from torch.fx.graph import PythonCode
 from torch.fx.proxy import Argument
 from torch.nn import Module
@@ -411,13 +407,13 @@
 
 def get_targets_from_modifiers(
     modifiers: List[Modifier], model: PreTrainedModel
-) -> Tuple[List[str], List[str]]:
+) -> List[str]:
     """
     Infer sequential targets and ignore list from modifiers list
 
     :param model: model being calibrated
     :param modifiers: list of modifiers being applied during calibration
-    :return: list of sequential targets and list of modules to ignore for tracing
+    :return: list of sequential targets
     """
     # avoid circular import
     from llmcompressor.pipelines.registry import SEQUENTIAL_MODIFIERS
@@ -444,7 +440,7 @@
     if isinstance(modifier.sequential_targets, str):
         sequential_targets = [modifier.sequential_targets]
 
-    return sequential_targets, modifier.ignore
+    return sequential_targets
 
 
 def add_line_numbers(text: str) -> str:
