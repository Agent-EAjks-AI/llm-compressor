from typing import Dict, List, Optional, Union

import psutil
import torch
from accelerate import infer_auto_device_map, init_empty_weights
from accelerate.accelerator import get_state_dict_offloaded_model
from torch.nn.modules import Linear
from tqdm import tqdm
from transformers import AutoModelForCausalLM

from llmcompressor.pytorch.utils import get_linear_layers
from llmcompressor.utils.pytorch import get_layers, get_no_split_params

__ALL__ = [
    "tensor_follows_mask_structure",
    "infer_sparsity_structure_from_stage_modifiers",
    "infer_sparsity_structure_from_model",
    "hessian_memory_requirements",
    "custom_offload_device_map",
    "calculate_offload_device_map",
]


def tensor_follows_mask_structure(tensor, mask: str = "2:4") -> bool:
    """
    :param tensor: tensor to check
    :param mask: mask structure to check for, in the format "n:m"
    :return: True if the tensor follows the mask structure, False otherwise.
        Note, some weights can incidentally be zero, so we check for
        atleast n zeros in each chunk of size m
    """

    n, m = tuple(map(int, mask.split(":")))
    # Reshape the tensor into chunks of size m
    tensor = tensor.view(-1, m)

    # Count the number of zeros in each chunk
    zero_counts = (tensor == 0).sum(dim=1)

    # Check if the number of zeros in each chunk atleast n
    # Greater than sign is needed as some weights can incidentally
    # be zero
    return torch.all(zero_counts >= n).item()


def infer_sparsity_structure_from_stage_modifiers(
    stage_modifiers: List["StageModifier"],  # noqa E501
) -> Optional[str]:
    """
    Determines the sparsity structure, if any exists, given the
    list of stage modifiers

    :param stage_modifiers: non-empty list of stage modifiers
    :return: sparsity structure as a string or None
    """
    for stage in stage_modifiers:
        if stage.applied:
            for modifier in stage.modifiers:
                if hasattr(modifier, "mask_structure"):
                    sparsity_structure = modifier.mask_structure
                    return sparsity_structure
    return None


def infer_sparsity_structure_from_model(model: torch.nn.Module) -> Optional[str]:
    """
    Determines the sparsity structure, if any exists, given the model

    :param model: model to check for sparsity structure
    :return: sparsity structure as a string or None
    """

    # check for the common sparsity structures
    structures = {"2:4"}
    for sparsity_structure in structures:
        linear_modules = get_linear_layers(model)
        offloaded_params = get_state_dict_offloaded_model(model)

        linear_modules_with_sparsity_structure = [
            tensor_follows_mask_structure(offloaded_params[f"{name}.weight"])
            for name in tqdm(
                linear_modules.keys(),
                desc="Checking whether model follows "
                f"{sparsity_structure} sparsity structure",
            )
        ]
        # if the majority of the linear modules follow the sparsity structure
        # we can assume that the model follows the sparsity structure
        # (taking into consideration the fact that some Linear layers like the
        # embedding layer might not be sparse)
        if (
            sum(linear_modules_with_sparsity_structure)
            > len(linear_modules_with_sparsity_structure) * 0.8
        ):
            return sparsity_structure

    return None


def hessian_memory_requirements(model: torch.nn.Module) -> int:
    """
    Determines the number of bytes needed to store Hessian data for a single
    transformer layer in model. This is used for reserving memory for GPTQ
    quantization

    :param model: model to calculate requirements for
    :return: number of bytes required to reserve for GPTQ on a single layer
    """
    transformer_layers = get_layers(get_no_split_params(model), model)
    single_layer = transformer_layers[list(transformer_layers.keys())[0]]
    total_hessian_elems = 0
    max_column_size = 0
    for _, module in single_layer.named_modules():
        if isinstance(module, Linear):
            for param in module.parameters():
                column_size = param.shape[1]
                total_hessian_elems += column_size * column_size
                if column_size > max_column_size:
                    # max extra memory for inverse calculation
                    max_column_size = column_size

    bytes_per_weight = 32 // 8  # hessians are float32
    inverse_reserved = max_column_size * max_column_size
    return (total_hessian_elems + inverse_reserved) * bytes_per_weight


def quantization_memory_requirement(model: torch.nn.Module) -> int:
    """
    Determines the max number of bytes needed to store quantization scale and zp data

    :param model: model to calculate requirements for
    :return: number of bytes required to reserve for quantization
    """

    total_elements = 0
    for _, module in model.named_modules():
        if isinstance(module, Linear):
            for param in module.parameters():
                # assume the max of group 128 and static scale/zp
                # TODO: base this on the recipe instead instead of assuming max

                # potentially just bias term
                max_quant_shape = param.shape[0] // 128

                if len(param.size()) > 1:  # weights
                    max_quant_shape *= param.shape[1]

                total_elements += max_quant_shape * 4

    bytes_ratio = 32 // 16  # assuming float16
    return total_elements * bytes_ratio


def custom_offload_device_map(
    model_stub: str,
    max_memory_per_gpu: Union[str, int],
    num_gpus: int = 1,
    **model_kwargs,
) -> Dict[Union[int, str], Union[int, str]]:
    """
    Calculates the optimal gpu mappings for model_stub stored as torch_dtype, where
    each GPU is restricted to allocating a specific amount of memory.

    :param model_stub: local path or HF stub to calculate mapping for
    :param max_memory_per_gpu: Max memory to allocate on each GPU, as either a string
        such as "10GB" or an integer number of bytes
    :param num_gpus: number of gpus to utilize
    :param model_kwargs: keyword arguments to pass to model initializer
    :return: memory mapping for layers of model_stub to be passed to from_pretrained()
    """
    max_cpu_memory = psutil.virtual_memory().available
    memory_limits = {device: max_memory_per_gpu for device in range(num_gpus)}
    memory_limits["cpu"] = max_cpu_memory

    device_map = {}
    with init_empty_weights():
        dummy_model = AutoModelForCausalLM.from_pretrained(model_stub, **model_kwargs)
        device_map = infer_auto_device_map(
            dummy_model,
            max_memory=memory_limits,
            no_split_module_classes=dummy_model._no_split_modules,
        )
        del dummy_model

    return device_map


def calculate_offload_device_map(
    model_stub: str,
    reserve_for_hessians=False,
    num_gpus: int = 1,
<<<<<<< HEAD
    trust_remote_code: bool = False,
    torch_dtype: torch.dtype = torch.float16,
=======
    **model_kwargs,
>>>>>>> ba33085f
) -> Dict[Union[int, str], Union[int, str]]:
    """
    Calculates the optimal gpu mappings for model_stub stored as torch_dtype. Takes
    into account extra memory required for quantization and (optionally) GPTQ hessians

    :param model_stub: local path or HF stub to calculate mapping for
    :param reserve_for_hessians: whether to reserve memory for GPTQ
    :param num_gpus: number of gpus to utilize
    :param model_kwargs: keyword arguments to pass to model initializer
    :return: memory mapping for layers of model_stub to be passed to from_pretrained()
    """
    max_cpu_memory = psutil.virtual_memory().available
    max_gpu_memory = torch.cuda.mem_get_info(0)[0]
    available_gpus = torch.cuda.device_count()
    if available_gpus < num_gpus:
        raise ValueError(
            f"Requested {num_gpus} GPUs but only {available_gpus} are available."
        )
    max_gpu_memory = [max_gpu_memory] * num_gpus

    device_map = {}
    with init_empty_weights():
<<<<<<< HEAD
        dummy_model = AutoModelForCausalLM.from_pretrained(
            model_stub, torch_dtype=torch_dtype, trust_remote_code=trust_remote_code,
        )
=======
        dummy_model = AutoModelForCausalLM.from_pretrained(model_stub, **model_kwargs)
>>>>>>> ba33085f

        reserved_memory = 0
        if reserve_for_hessians:
            reserved_memory = hessian_memory_requirements(dummy_model)
        reserved_memory += quantization_memory_requirement(dummy_model)

        memory_limits = {
            idx: (max_memory - reserved_memory)
            for idx, max_memory in enumerate(max_gpu_memory)
        }
        memory_limits["cpu"] = max_cpu_memory

        device_map = infer_auto_device_map(
            dummy_model,
            max_memory=memory_limits,
            no_split_module_classes=dummy_model._no_split_modules,
        )
        del dummy_model

    return device_map<|MERGE_RESOLUTION|>--- conflicted
+++ resolved
@@ -189,12 +189,8 @@
     model_stub: str,
     reserve_for_hessians=False,
     num_gpus: int = 1,
-<<<<<<< HEAD
-    trust_remote_code: bool = False,
     torch_dtype: torch.dtype = torch.float16,
-=======
     **model_kwargs,
->>>>>>> ba33085f
 ) -> Dict[Union[int, str], Union[int, str]]:
     """
     Calculates the optimal gpu mappings for model_stub stored as torch_dtype. Takes
@@ -217,13 +213,7 @@
 
     device_map = {}
     with init_empty_weights():
-<<<<<<< HEAD
-        dummy_model = AutoModelForCausalLM.from_pretrained(
-            model_stub, torch_dtype=torch_dtype, trust_remote_code=trust_remote_code,
-        )
-=======
-        dummy_model = AutoModelForCausalLM.from_pretrained(model_stub, **model_kwargs)
->>>>>>> ba33085f
+        dummy_model = AutoModelForCausalLM.from_pretrained(model_stub, torch_dtype=torch_dtype, **model_kwargs)
 
         reserved_memory = 0
         if reserve_for_hessians:
