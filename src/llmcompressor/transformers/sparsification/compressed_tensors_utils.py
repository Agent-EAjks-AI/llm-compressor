import os
import re
import weakref
from functools import wraps
from typing import Dict, Optional

import torch
import transformers
from accelerate.accelerator import get_state_dict_offloaded_model
from compressed_tensors import (
    ModelCompressor,
    SparsityCompressionConfig,
    is_module_offloaded,
    update_parameter_data,
)
from loguru import logger
from safetensors.torch import storage_ptr

from llmcompressor.core import active_session
from llmcompressor.pytorch.model_load.helpers import copy_python_files_from_model_cache
from llmcompressor.transformers.compression.quantization_format import (
    infer_quantization_format,
)
from llmcompressor.transformers.compression.sparsity_config import (
    SparsityConfigMetadata,
)
from llmcompressor.utils.fsdp.helpers import (
    find_and_move_state_dicts_to_cpu,
    unwrap_and_export_model,
)

__all__ = ["modify_save_pretrained", "modify_fsdp_model_save_pretrained"]


def modify_fsdp_model_save_pretrained(trainer, tokenizer):
    """
    Overrides a PreTrainedModel's save_pretrained() method with a wrapped version that
    supports compression
    """

    def save_pretrained_compressed(save_pretrained_method):
        if getattr(save_pretrained_method, "_overridden", False):
            # `model.save_pretrained` has already been replaced, return.
            return save_pretrained_method

        # Keep a weak reference to the model class and unbound save_pretrained
        # method so we can call the original
        original_save_pretrained = save_pretrained_method.__func__
        del save_pretrained_method

        @wraps(original_save_pretrained)
        def save_pretrained_wrapper(
            save_directory: str,
            **kwargs,
        ):
            """
            Wrapper around PreTrainedModel.save_pretrained(), adds functionality for
            saving models in a compressed format on disk. The compression format is
            saved to the model's config file

            :param save_directory: output directory to save model to
            :param sparsity_config: optional sparsity config to compress model with,
            if no config is provided it will be inferred from the model
            :param quantization_format: optional compression format for quantized
            models. If none is provided it will be inferred from the model
            :param save_compressed: whether or not to compress the model on disk
            :param skip_compression_stats: whether to skip the calculation of
            compression statistics (such as global sparsity and sparsity structure) when
            saving a model in dense format
            :param kwargs: additional kwargs to pass on to model.save_pretrained
            """
            try:
                trainer.save_model(output_dir=save_directory, _is_oneshot=True)
            except AssertionError:
                # fallback to this in the case of quantization
                unwrap_and_export_model(
                    model=trainer.model,
                    accelerator=trainer.accelerator,
                    output_dir=save_directory,
                    tokenizer=tokenizer,
                )
                # only allow the main process move the state
                # dicts to cpu
                if trainer.accelerator.is_main_process:
                    # assuming quantization is the last step
                    # we no longer need the original model
                    # and can safely delete it to save memory
                    del trainer.model
                    find_and_move_state_dicts_to_cpu(save_directory)

        save_pretrained_wrapper._overriden = True
        return save_pretrained_wrapper

    # wrap save_pretrained
    trainer.model.save_pretrained = save_pretrained_compressed(
        trainer.model.save_pretrained
    )


def modify_save_pretrained(model: torch.nn.Module):
    """
    Overrides a PreTrainedModel's save_pretrained() method with a wrapped version that
    supports compression
    """

    def save_pretrained_compressed(save_pretrained_method):
        if getattr(save_pretrained_method, "_overridden", False):
            # `model.save_pretrained` has already been replaced, return.
            return save_pretrained_method

        # Keep a weak reference to the model class and unbound save_pretrained
        # method so we can call the original
        model_ref = weakref.ref(save_pretrained_method.__self__)
        original_save_pretrained = save_pretrained_method.__func__
        model_class = model_ref().__class__
        del save_pretrained_method

        @wraps(original_save_pretrained)
        def save_pretrained_wrapper(
            save_directory: str,
            sparsity_config: Optional[SparsityCompressionConfig] = None,
            quantization_format: Optional[str] = None,
            save_compressed: bool = True,
            skip_compression_stats: bool = False,
            **kwargs,
        ):
            """
            Wrapper around PreTrainedModel.save_pretrained(), adds functionality for
            saving models in a compressed format on disk. The compression format is
            saved to the model's config file

            :param save_directory: output directory to save model to
            :param sparsity_config: optional sparsity config to compress model with,
            if no config is provided it will be inferred from the model
            :param quantization_format: optional compression format for quantized
            models. If none is provided it will be inferred from the model
            :param save_compressed: whether or not to compress the model on disk
            :param skip_compression_stats: whether to skip the calculation of
            compression statistics (such as global sparsity and sparsity structure) when
            saving a model in dense format
            :param kwargs: additional kwargs to pass on to model.save_pretrained
            """

            # patch a shared tensor bug in HF transformers
            # https://github.com/huggingface/transformers/issues/33689
            weight_untied_model = patch_tied_tensors_bug(model)

            # HACK: Override the dtype_byte_size function in transformers to
            # support float8 types. Fix is posted upstream
            # https://github.com/huggingface/transformers/pull/30488
            transformers.modeling_utils.dtype_byte_size = new_dtype_byte_size

            # state_dict gets passed in as a kwarg for FSDP models
            state_dict = kwargs.pop("state_dict", None)
            if state_dict is None:
                state_dict = get_state_dict_offloaded_model(weight_untied_model)

            compressor = get_model_compressor(
                model=weight_untied_model,
                sparsity_config=sparsity_config,
                quantization_format=quantization_format,
                save_compressed=save_compressed,
                skip_compression_stats=skip_compression_stats,
                state_dict=state_dict,
            )

            if compressor is None:
                # model is not compressed or quantized, save as normal
                original_save_pretrained_func = original_save_pretrained.__get__(
                    weight_untied_model, model_class
                )
                original_save_pretrained_func(
                    save_directory, state_dict=state_dict, **kwargs
                )
                return

            # make sure we're on the main process when saving
            if state_dict is not None and len(state_dict) > 0:
                compressed_state_dict = compressor.compress(
                    weight_untied_model, state_dict
                )

                kwargs["safe_serialization"] = kwargs.get("safe_serialization", True)
                original_save_pretrained.__get__(weight_untied_model, model_class)(
                    save_directory, state_dict=compressed_state_dict, **kwargs
                )
                compressor.update_config(save_directory)

            recipe_path = os.path.join(save_directory, "recipe.yaml")
            session = active_session()
            recipe_yaml_str = session.get_serialized_recipe()
            with open(recipe_path, "w") as fp:
                fp.write(recipe_yaml_str)

            # copy python files from cache dir to save_path if any
            copy_python_files_from_model_cache(weight_untied_model, save_directory)

        save_pretrained_wrapper._overriden = True
        return save_pretrained_wrapper

    # wrap save_pretrained
    model.save_pretrained = save_pretrained_compressed(model.save_pretrained)


# HACK: Override the dtype_byte_size function in transformers to support float8 types
# Fix is posted upstream https://github.com/huggingface/transformers/pull/30488
def new_dtype_byte_size(dtype):
    if dtype == torch.bool:
        return 1 / 8
    bit_search = re.search(r"[^\d](\d+)_?", str(dtype))
    if bit_search is None:
        raise ValueError(f"`dtype` is not a valid dtype: {dtype}.")
    bit_size = int(bit_search.groups()[0])
    return bit_size // 8


def patch_tied_tensors_bug(model: torch.nn.Module):
    """
    Patches bug where HF transformers will fail to untie weights under specific
    circumstances (https://github.com/huggingface/transformers/issues/33689).

    This function detects those cases and unties the tensors if applicable

    :param model: model to fix
    """
    if (
        hasattr(model.config, "tie_word_embeddings")
        and not model.config.tie_word_embeddings
    ):
        input_embed = model.get_input_embeddings()
        output_embed = model.get_output_embeddings()

        if storage_ptr(input_embed.weight) == storage_ptr(output_embed.weight):
            for module in (input_embed, output_embed):
                offloaded = is_module_offloaded(module)
                if offloaded:
                    module._hf_hook.pre_forward(module)

                update_parameter_data(module, module.weight.data.clone(), "weight")

<<<<<<< HEAD
    return model


def get_model_compressor(
    model: torch.nn.Module,
    sparsity_config: Optional[SparsityCompressionConfig] = None,
    quantization_format: Optional[str] = None,
    save_compressed: bool = True,
    skip_compression_stats: bool = False,
    state_dict: Optional[Dict] = None,
):
    # find offloaded state dict if none is provided
    if state_dict is None:
        state_dict = get_state_dict_offloaded_model(model)

    if sparsity_config is not None:
        sparsity_config.global_sparsity = SparsityConfigMetadata.infer_global_sparsity(
            model, state_dict=state_dict
        )
        sparsity_config.sparsity_structure = (
            SparsityConfigMetadata.infer_sparsity_structure()
        )
    elif not skip_compression_stats:
        # try to infer a sparsity config from the model if none is provided
        logger.info(
            "Inferring a sparsity configuration requires a global sparsity "
            "calculation. This can be costly for large models. To skip the "
            "calculation of compression statistics set "
            "skip_compression_stats=True"
        )
        sparsity_config = SparsityConfigMetadata.from_pretrained(
            model, state_dict=state_dict, compress=save_compressed
        )

    quantization_format = infer_quantization_format(
        model=model,
        quantization_format=quantization_format,
        save_compressed=save_compressed,
        sparsity_config=sparsity_config,
    )
    return ModelCompressor.from_pretrained_model(
        model,
        sparsity_config=sparsity_config,
        quantization_format=quantization_format,
    )
=======
                if offloaded:
                    module._hf_hook.post_forward(module, None)
>>>>>>> c62f2e37
<|MERGE_RESOLUTION|>--- conflicted
+++ resolved
@@ -238,8 +238,8 @@
 
                 update_parameter_data(module, module.weight.data.clone(), "weight")
 
-<<<<<<< HEAD
-    return model
+                if offloaded:
+                    module._hf_hook.post_forward(module, None)
 
 
 def get_model_compressor(
@@ -284,7 +284,4 @@
         sparsity_config=sparsity_config,
         quantization_format=quantization_format,
     )
-=======
-                if offloaded:
-                    module._hf_hook.post_forward(module, None)
->>>>>>> c62f2e37
+      