import os
import re
import weakref
from functools import wraps
from typing import Dict, Optional

import torch
import transformers
from accelerate.accelerator import get_state_dict_offloaded_model
from compressed_tensors import (
    CompressionFormat,
    ModelCompressor,
    SparsityCompressionConfig,
    is_module_offloaded,
    update_offload_parameter,
)
from loguru import logger
from safetensors.torch import storage_ptr

from llmcompressor.core import active_session
from llmcompressor.pytorch.model_load.helpers import copy_python_files_from_model_cache
from llmcompressor.transformers.compression.quantization_format import (
    infer_quantization_format,
)
from llmcompressor.transformers.compression.sparsity_config import (
    SparsityConfigMetadata,
)
from llmcompressor.transformers.utils import RECIPE_FILE_NAME
from llmcompressor.typing import Processor
from llmcompressor.utils.fsdp.helpers import (
    find_and_move_state_dicts_to_cpu,
    unwrap_and_export_model,
)

__all__ = ["modify_save_pretrained", "modify_fsdp_model_save_pretrained"]


def modify_fsdp_model_save_pretrained(trainer, processor: Processor):
    """
    Overrides a PreTrainedModel's save_pretrained() method with a wrapped version that
    supports compression for fsdp model
    """

    def save_pretrained_compressed(save_pretrained_method):
        if getattr(save_pretrained_method, "_overridden", False):
            # `model.save_pretrained` has already been replaced, return.
            return save_pretrained_method

        # Keep a weak reference to the model class and unbound save_pretrained
        # method so we can call the original
        original_save_pretrained = save_pretrained_method.__func__
        del save_pretrained_method

        @wraps(original_save_pretrained)
        def save_pretrained_wrapper(
            save_directory: str,
            **kwargs,
        ):
            """
            Wrapper around PreTrainedModel.save_pretrained(), adds functionality for
            saving models in a compressed format on disk. The compression format is
            saved to the model's config file

            :param save_directory: output directory to save model to
            :param sparsity_config: optional sparsity config to compress model with,
            if no config is provided it will be inferred from the model
            :param quantization_format: optional compression format for quantized
            models. If none is provided it will be inferred from the model
            :param save_compressed: whether or not to compress the model on disk
            :param skip_compression_stats: whether to skip the calculation of
            compression statistics (such as global sparsity and sparsity structure) when
            saving a model in dense format
            :param kwargs: additional kwargs to pass on to model.save_pretrained
            """
            try:
                trainer.save_model(output_dir=save_directory, _is_oneshot=True)
            except AssertionError:
                # fallback to this in the case of quantization
                unwrap_and_export_model(
                    model=trainer.model,
                    accelerator=trainer.accelerator,
                    output_dir=save_directory,
                    processor=processor,
                )
                # only allow the main process move the state
                # dicts to cpu
                if trainer.accelerator.is_main_process:
                    # assuming quantization is the last step
                    # we no longer need the original model
                    # and can safely delete it to save memory
                    del trainer.model
                    find_and_move_state_dicts_to_cpu(save_directory)

        save_pretrained_wrapper._overriden = True
        return save_pretrained_wrapper

    # wrap save_pretrained
    trainer.model.save_pretrained = save_pretrained_compressed(
        trainer.model.save_pretrained
    )


def modify_save_pretrained(
    model: torch.nn.Module,
):
    """
    Overrides a PreTrainedModel's save_pretrained() method with a wrapped version that
    supports compression
    """

    def save_pretrained_compressed(save_pretrained_method):
        if getattr(save_pretrained_method, "_overridden", False):
            # `model.save_pretrained` has already been replaced, return.
            return save_pretrained_method

        # Keep a weak reference to the model class and unbound save_pretrained
        # method so we can call the original
        model_ref = weakref.ref(save_pretrained_method.__self__)
        original_save_pretrained = save_pretrained_method.__func__
        model_class = model_ref().__class__
        del save_pretrained_method

        @wraps(original_save_pretrained)
        def save_pretrained_wrapper(
            save_directory: str,
            sparsity_config: Optional[SparsityCompressionConfig] = None,
            quantization_format: Optional[str] = None,
            save_compressed: bool = True,
            skip_compression_stats: bool = False,
            disable_sparse_compression: bool = False,
            **kwargs,
        ):
            """
            Wrapper around PreTrainedModel.save_pretrained(), adds functionality for
            saving models in a compressed format on disk. The compression format is
            saved to the model's config file

            :param save_directory: output directory to save model to
            :param sparsity_config: optional sparsity config to compress model with,
                if no config is provided it will be inferred from the model
            :param quantization_format: optional compression format for quantized
                models. If none is provided it will be inferred from the model
            :param save_compressed: whether or not to compress the model on disk
            :param skip_compression_stats: whether to skip the calculation of
                compression statistics (such as global sparsity and sparsity structure)
                when saving a model in dense format
            :param disable_sparse_compression: whether to skip sparse compression
                during save, default is False
            :param kwargs: additional kwargs to pass on to model.save_pretrained
            """

            # HACK: Override the dtype_byte_size function in transformers to
            # support float8 types. Fix is posted upstream
            # https://github.com/huggingface/transformers/pull/30488
            transformers.modeling_utils.dtype_byte_size = new_dtype_byte_size

            def skip(*args, **kwargs):
                pass

            # Skip the initializer step. This accelerates the loading
            # of the models, especially for the quantized models
            torch.nn.init.kaiming_uniform_ = skip
            torch.nn.init.uniform_ = skip
            torch.nn.init.normal_ = skip

            # state_dict gets passed in as a kwarg for FSDP models
            state_dict = kwargs.pop("state_dict", None)
            if state_dict is None:
                state_dict = get_state_dict_offloaded_model(model)

            compressor = get_model_compressor(
                model=model,
                sparsity_config=sparsity_config,
                quantization_format=quantization_format,
                save_compressed=save_compressed,
                skip_compression_stats=skip_compression_stats,
                state_dict=state_dict,
                disable_sparse_compression=disable_sparse_compression,
            )

            if compressor is None:
                # model is not compressed or quantized, save as normal
                original_save_pretrained_func = original_save_pretrained.__get__(
                    model, model_class
                )
                original_save_pretrained_func(
                    save_directory, state_dict=state_dict, **kwargs
                )
                return

            # make sure we're on the main process when saving
            if state_dict is not None and len(state_dict) > 0:
                compressed_state_dict = compressor.compress(model, state_dict)

                kwargs["safe_serialization"] = kwargs.get("safe_serialization", True)
                original_save_pretrained.__get__(model, model_class)(
                    save_directory, state_dict=compressed_state_dict, **kwargs
                )
                compressor.update_config(save_directory)

            recipe_path = os.path.join(save_directory, RECIPE_FILE_NAME)
            session = active_session()

            if (recipe_yaml_str := session.get_serialized_recipe()) is not None:
                with open(recipe_path, "w") as fp:
                    fp.write(recipe_yaml_str)

            # copy python files from cache dir to save_path if any
            copy_python_files_from_model_cache(model, save_directory)

        save_pretrained_wrapper._overriden = True
        return save_pretrained_wrapper

    # wrap save_pretrained if not already
    if not getattr(model.save_pretrained, "_overriden", False):
        model.save_pretrained = save_pretrained_compressed(model.save_pretrained)


# HACK: Override the dtype_byte_size function in transformers to support float8 types
# Fix is posted upstream https://github.com/huggingface/transformers/pull/30488
def new_dtype_byte_size(dtype):
    if dtype == torch.bool:
        return 1 / 8
    bit_search = re.search(r"[^\d](\d+)_?", str(dtype))
    if bit_search is None:
        raise ValueError(f"`dtype` is not a valid dtype: {dtype}.")
    bit_size = int(bit_search.groups()[0])
    return bit_size // 8


def patch_tied_tensors_bug(model: torch.nn.Module):
    """
    Patches bug where HF transformers will fail to untie weights under specific
    circumstances (https://github.com/huggingface/transformers/issues/33689).

    This function detects those cases and unties the tensors if applicable

    :param model: model to fix
    """
    if (
        hasattr(model.config, "tie_word_embeddings")
        and not model.config.tie_word_embeddings
    ):
        input_embed = model.get_input_embeddings()
        output_embed = model.get_output_embeddings()

        if input_embed is None or output_embed is None:
            # some models fail to properly override the abstract methods
            return

        if storage_ptr(input_embed.weight) == storage_ptr(output_embed.weight):
            for module in (input_embed, output_embed):
                if not is_module_offloaded(module):
                    # create new storage ptr for onloaded weight
                    untied_data = module.weight.data.clone()
                    module.weight.data = untied_data
                else:
                    # create new storage ptr for offloaded weight
                    # note `update_offload_parameter` does not create a new storage ptr
                    untied_data = module._hf_hook.weights_map["weight"].clone()
                    update_offload_parameter(module, "weight", untied_data)


def get_model_compressor(
    model: torch.nn.Module,
    sparsity_config: Optional[SparsityCompressionConfig] = None,
    quantization_format: Optional[str] = None,
    save_compressed: bool = True,
    skip_compression_stats: bool = False,
    state_dict: Optional[Dict] = None,
    disable_sparse_compression: bool = False,
):
    """
    Obtain the compressor based on the config and the
        quantization_format

    :param model: torch model
    :param sparsify_config: Sparsity Compression config
    :param quantization_format: Format that the model was quantized to.
        if not provivided, will be extrapolated from `infer_quantization_format`
    :param save_compressed: boolean representing to save in a compressed
        format
    :param skip_compression_stats: bool allowing compression stats on std out
    :param state_dict: state_dict of the model
    :param disable_sparse_compression: bool to skip sparse compression
    """

    # find offloaded state dict if none is provided
    if state_dict is None:
        state_dict = get_state_dict_offloaded_model(model)

    sparsity_stucture = SparsityConfigMetadata.infer_sparsity_structure(model)
    quantization_format: Optional[CompressionFormat] = infer_quantization_format(
        model=model,
        quantization_format=quantization_format,
        save_compressed=save_compressed,
        sparsity_structure=sparsity_stucture,
    )

    if sparsity_config is not None:
        sparsity_config.global_sparsity = SparsityConfigMetadata.infer_global_sparsity(
            model, state_dict=state_dict
        )
        sparsity_config.sparsity_structure = sparsity_stucture
    elif not skip_compression_stats:
        # try to infer a sparsity config from the model if none is provided
        logger.info(
            "Inferring a sparsity configuration requires a global sparsity "
            "calculation. This can be costly for large models. To skip the "
            "calculation of compression statistics set "
            "skip_compression_stats=True"
        )
        sparsity_config = SparsityConfigMetadata.from_pretrained(
            model,
            state_dict=state_dict,
            compress=save_compressed,
<<<<<<< HEAD
=======
            quantization_format=quantization_format,
            disable_sparse_compression=disable_sparse_compression,
>>>>>>> 5bc5742e
        )

    return ModelCompressor.from_pretrained_model(
        model,
        sparsity_config=sparsity_config,
        quantization_format=quantization_format,
    )<|MERGE_RESOLUTION|>--- conflicted
+++ resolved
@@ -314,11 +314,8 @@
             model,
             state_dict=state_dict,
             compress=save_compressed,
-<<<<<<< HEAD
-=======
             quantization_format=quantization_format,
             disable_sparse_compression=disable_sparse_compression,
->>>>>>> 5bc5742e
         )
 
     return ModelCompressor.from_pretrained_model(
