--- conflicted
+++ resolved
@@ -1,12 +1,7 @@
 import re
 import weakref
-<<<<<<< HEAD
-from functools import reduce, wraps
+from functools import wraps
 from typing import Dict, Optional
-=======
-from functools import wraps
-from typing import Optional
->>>>>>> 27324807
 
 import torch
 import transformers
