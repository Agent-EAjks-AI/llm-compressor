from .llava import (
    LlavaForConditionalGeneration as TraceableLlavaForConditionalGeneration,
)
from .mistral import MistralForCausalLM as TraceableMistralForCausalLM
from .mllama import (
    MllamaForConditionalGeneration as TraceableMllamaForConditionalGeneration,
)
<<<<<<< HEAD
from .whisper import (
    WhisperForConditionalGeneration as TraceableWhisperForConditionalGeneration
)
from .qwen2_audio import (
    Qwen2AudioForConditionalGeneration as TraceableQwen2AudioForConditionalGeneration
=======
from .qwen2_vl import (
    Qwen2VLForConditionalGeneration as TraceableQwen2VLForConditionalGeneration,
>>>>>>> 74283e8e
)

__all__ = [
    "TraceableLlavaForConditionalGeneration",
    "TraceableMllamaForConditionalGeneration",
    "TraceableMistralForCausalLM",
<<<<<<< HEAD
    "TraceableWhisperForConditionalGeneration",
    "TraceableQwen2AudioForConditionalGeneration",
=======
    "TraceableQwen2VLForConditionalGeneration",
>>>>>>> 74283e8e
]<|MERGE_RESOLUTION|>--- conflicted
+++ resolved
@@ -5,26 +5,21 @@
 from .mllama import (
     MllamaForConditionalGeneration as TraceableMllamaForConditionalGeneration,
 )
-<<<<<<< HEAD
+from .qwen2_vl import (
+    Qwen2VLForConditionalGeneration as TraceableQwen2VLForConditionalGeneration,
+)
 from .whisper import (
     WhisperForConditionalGeneration as TraceableWhisperForConditionalGeneration
 )
 from .qwen2_audio import (
     Qwen2AudioForConditionalGeneration as TraceableQwen2AudioForConditionalGeneration
-=======
-from .qwen2_vl import (
-    Qwen2VLForConditionalGeneration as TraceableQwen2VLForConditionalGeneration,
->>>>>>> 74283e8e
 )
 
 __all__ = [
     "TraceableLlavaForConditionalGeneration",
     "TraceableMllamaForConditionalGeneration",
     "TraceableMistralForCausalLM",
-<<<<<<< HEAD
+    "TraceableQwen2VLForConditionalGeneration",
     "TraceableWhisperForConditionalGeneration",
     "TraceableQwen2AudioForConditionalGeneration",
-=======
-    "TraceableQwen2VLForConditionalGeneration",
->>>>>>> 74283e8e
 ]