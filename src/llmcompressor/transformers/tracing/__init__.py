--- conflicted
+++ resolved
@@ -4,10 +4,6 @@
 from .mllama import (
     MllamaForConditionalGeneration as TraceableMllamaForConditionalGeneration,
 )
-<<<<<<< HEAD
-from .deepseek_v2.modeling_deepseek import (
-    DeepseekV2ForCausalLM as TraceableDeepseekV2ForCausalLM
-=======
 from .qwen2_vl import (
     Qwen2VLForConditionalGeneration as TraceableQwen2VLForConditionalGeneration,
 )
@@ -19,19 +15,21 @@
 )
 from .qwen2_5_vl import (
     Qwen2_5_VLForConditionalGeneration as TraceableQwen2_5_VLForConditionalGeneration
->>>>>>> ff007b61
 )
+from .deepseek_v2.modeling_deepseek import (
+    DeepseekV2ForCausalLM as TraceableDeepseekV2ForCausalLM
+)
+# from .deepseek_v3.modeling_deepseek import (
+#     DeepseekV3ForCausalLM as TraceableDeepseekV3ForCausalLM
+# )
 
 __all__ = [
     "TraceableLlavaForConditionalGeneration",
     "TraceableMllamaForConditionalGeneration",
-<<<<<<< HEAD
-    "TraceableMistralForCausalLM",
-    "TraceableDeepseekV2ForCausalLM",
-=======
     "TraceableQwen2VLForConditionalGeneration",
     "TraceableIdefics3ForConditionalGeneration",
     "TraceableWhisperForConditionalGeneration",
     "TraceableQwen2_5_VLForConditionalGeneration",
->>>>>>> ff007b61
+    "TraceableDeepseekV2ForCausalLM",
+    # "TraceableDeepseekV3ForCausalLM",
 ]