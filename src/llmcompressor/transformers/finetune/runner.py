--- conflicted
+++ resolved
@@ -100,15 +100,6 @@
             else "custom"
         )
         for split_name, split_str in splits.items():
-<<<<<<< HEAD
-            dataset_manager = TextGenerationDataset.load_from_registry(
-                registry_id,
-                data_args=self._data_args,
-                split=split_str,
-                processor=processor,
-            )
-            tokenized_datasets[split_name] = dataset_manager(add_labels=add_labels)
-=======
             dataset = self._data_args.dataset
             if hasattr(dataset, "column_names") and "input_ids" in dataset.column_names:
                 # dataset is already tokenized
@@ -122,7 +113,6 @@
                     processor=processor,
                 )
                 tokenized_datasets[split_name] = dataset_manager(add_labels=add_labels)
->>>>>>> 3da45194
 
         self.datasets = make_dataset_splits(
             tokenized_datasets,
