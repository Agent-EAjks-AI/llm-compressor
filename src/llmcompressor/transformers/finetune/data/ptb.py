--- conflicted
+++ resolved
@@ -2,7 +2,7 @@
 from typing import TYPE_CHECKING
 
 from llmcompressor.transformers.finetune.data import TextGenerationDataset
-from llmcompressor.utils import Processor
+from llmcompressor.typing import Processor
 
 if TYPE_CHECKING:
     from llmcompressor.transformers import DataTrainingArguments as DataArgs
@@ -18,11 +18,7 @@
     :param processor: processor or tokenizer to use on dataset
     """
 
-<<<<<<< HEAD
     def __init__(self, data_args: "DataArgs", split: str, processor: Processor):
-=======
-    def __init__(self, data_args, split, processor):
->>>>>>> 1aba16dc
         data_args = deepcopy(data_args)
         data_args.dataset = "ptb_text_only"
         data_args.text_column = "sentence"
