--- conflicted
+++ resolved
@@ -2,7 +2,7 @@
 from typing import TYPE_CHECKING
 
 from llmcompressor.transformers.finetune.data import TextGenerationDataset
-from llmcompressor.utils import Processor
+from llmcompressor.typing import Processor
 
 if TYPE_CHECKING:
     from llmcompressor.transformers import DataTrainingArguments as DataArgs
@@ -20,7 +20,6 @@
 
     GSM_TEMPLATE = "Question: {question}\nAnswer:"
 
-<<<<<<< HEAD
     def __init__(self, data_args: "DataArgs", split: str, processor: Processor):
         data_args = deepcopy(data_args)
         data_args.dataset = "gsm8k"
@@ -37,41 +36,4 @@
         return {
             "text": text,
             self.PROMPT_KEY: prompt,
-        }
-=======
-    def __init__(self, data_args, split, processor):
-        data_args = deepcopy(data_args)
-        data_args.dataset = "gsm8k"
-        super().__init__(
-            text_column="text", data_args=data_args, split=split, processor=processor
-        )
-
-    def get_raw_dataset(self, cache_dir: Optional[str] = None):
-        """
-        Load the raw dataset from Hugging Face, using cached copy if available.
-        Additionally reformats the entries to fit the alpaca template.
-
-        :param cache_dir: disk location to search for cached dataset
-        :return: the requested dataset
-        """
-        raw_dataset = super().get_raw_dataset(cache_dir=cache_dir)
-
-        # helper fn for restructuring each dataset entry using the gsm template
-        def restructure_fn(sample):
-            sample["text"] = self.GSM_TEMPLATE.format(question=sample["question"])
-            sample[self.PROMPT_KEY] = sample["text"]
-            if "answer" in sample:
-                sample["text"] += " " + sample["answer"]
-            return sample
-
-        raw_dataset = self.map(
-            raw_dataset,
-            function=restructure_fn,
-            batched=False,
-            remove_columns=["question", "answer"],
-            num_proc=self.data_args.preprocessing_num_workers,
-            load_from_cache_file=not self.data_args.overwrite_cache,
-            desc="Restructuring GSM Dataset",
-        )
-        return raw_dataset
->>>>>>> 1aba16dc
+        }