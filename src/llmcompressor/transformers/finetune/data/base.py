--- conflicted
+++ resolved
@@ -51,7 +51,6 @@
             self.padding = False
 
         if self.tokenizer:
-<<<<<<< HEAD
             if hasattr(self.tokenizer, "tokenizer"):
                 self.tokenizer = self.tokenizer.tokenizer
 
@@ -68,19 +67,6 @@
                 f"The max_seq_length passed ({max_seq_length}) is larger than "
                 f"the maximum length for the model ({self.tokenizer.model_max_length}). "
                 f"Using max_seq_length={self.tokenizer.model_max_length}."
-=======
-            if not self.tokenizer.tokenizer.pad_token:
-                self.tokenizer.tokenizer.pad_token = self.tokenizer.tokenizer.eos_token
-
-        # configure sequence length
-        max_seq_length = data_args.max_seq_length
-        model_max_length = tokenizer.tokenizer.model_max_length if tokenizer else max_seq_length
-        if self.tokenizer and max_seq_length > model_max_length:
-            logger.warning(
-                f"The max_seq_length passed ({max_seq_length}) is larger than "
-                f"the maximum length for the model ({tokenizer.tokenizer.model_max_length}). "
-                f"Using max_seq_length={tokenizer.tokenizer.model_max_length}."
->>>>>>> 4a336fe0
             )
         self.max_seq_length = min(data_args.max_seq_length, model_max_length)
 
