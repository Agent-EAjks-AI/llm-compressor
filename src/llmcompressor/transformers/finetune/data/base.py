import inspect
from functools import cached_property
from inspect import _ParameterKind as Kind
from typing import Any, Callable, Dict, List, Union

from compressed_tensors.registry import RegistryMixin
from datasets import Dataset, IterableDataset
from datasets.formatting.formatting import LazyRow
from loguru import logger

from llmcompressor.transformers.finetune.data.data_args import DataTrainingArguments
from llmcompressor.transformers.finetune.data.data_helpers import (
    LABELS_MASK_VALUE,
    get_custom_datasets_from_path,
    get_raw_dataset,
)
from llmcompressor.transformers.utils.preprocessing_functions import (
    PreprocessingFunctionRegistry,
)
from llmcompressor.typing import DatasetType, Processor
from llmcompressor.utils import import_from_path


class TextGenerationDataset(RegistryMixin):
    """
    Base class for text datasets. Applies the following transformations to a dataset
    in order to prepare the dataset to be loaded by a dataloader

    1. Load dataset from huggingface or local cache
    2. Preprocess dataset according to preprocess function or chat/dataset template
    3. Tokenize dataset using model tokenizer/processor
    4. Apply post processing such as grouping text and/or adding labels for finetuning

    :param data_args: configuration settings for dataset loading
    :param split: split from dataset to load, for instance `test` or `train[:5%]`
    :param processor: processor or tokenizer to use on dataset
    """

    # used to mask out the prompt so prompt tokens do not contribute to training loss
    PROMPT_KEY = "prompt"

    def __init__(
        self,
        data_args: DataTrainingArguments,
        split: str,
        processor: Processor,
    ):
        self.data_args = data_args
        self.split = split
        self.processor = processor

        # get tokenizer
        self.tokenizer = getattr(self.processor, "tokenizer", self.processor)

        if self.tokenizer is not None:
            # fill in pad token
            if not self.tokenizer.pad_token:
                self.tokenizer.pad_token = self.tokenizer.eos_token

            # configure sequence length
            max_seq_length = data_args.max_seq_length
            if data_args.max_seq_length > self.tokenizer.model_max_length:
                logger.warning(
                    f"The max_seq_length passed ({max_seq_length}) is larger than "
                    f"maximum length for model ({self.tokenizer.model_max_length}). "
                    f"Using max_seq_length={self.tokenizer.model_max_length}."
                )
            self.max_seq_length = min(
                data_args.max_seq_length, self.tokenizer.model_max_length
            )

            # configure padding
            self.padding = (
                False
                if self.data_args.concatenate_data
                else "max_length"
                if self.data_args.pad_to_max_length
                else False
            )

        else:
            self.max_seq_length = None
            self.padding = False

    def __call__(self, add_labels: bool = True) -> DatasetType:
        dataset = self.data_args.dataset

        if isinstance(dataset, str):
            # load dataset: load from huggingface or disk
            dataset = self.load_dataset()
        logger.debug(f"Raw dataset: {get_columns(dataset)}")

        if self.preprocess is not None:
            # preprocess: apply template or preprocessing function
            dataset = self.map(
                dataset,
                self.preprocess,
                batched=False,
                num_proc=self.data_args.preprocessing_num_workers,
                desc="Preprocessing",
            )
            logger.debug(f"Dataset after preprocessing: {get_columns(dataset)}")

        # rename and remove columns match processor kwargs
        dataset = self.rename_columns(dataset)
        logger.debug(f"Dataset after column renaming: {get_columns(dataset)}")

        if "input_ids" not in get_columns(dataset):
            # tokenize/ process
<<<<<<< HEAD
            dataset = self.filter_processor_args(dataset)
            logger.debug(f"Processor args after filtering: {get_columns(dataset)}")
=======
            dataset = self.filter_tokenizer_args(dataset)
            logger.debug(f"Tokenizer args after filtering: {get_columns(dataset)}")
>>>>>>> 3da45194
            dataset = self.map(
                dataset,
                self.tokenize,
                batched=False,  # batching is not well supported for vision processors
                keep_in_memory=True,  # bug occurs when not batched and not in memory,
                # subsequent ds.map calls are always batched,
                # regardless of `batched` argument
                remove_columns=get_columns(dataset),  # assumes that input names
                # and output names are disjoint
                num_proc=self.data_args.preprocessing_num_workers,
                load_from_cache_file=not self.data_args.overwrite_cache,
                desc="Tokenizing",
            )
            logger.debug(f"Model kwargs after tokenizing: {get_columns(dataset)}")

        if self.data_args.concatenate_data:
            # postprocess: group text
            dataset = self.map(
                dataset,
                self.group_text,
                batched=True,
                num_proc=self.data_args.preprocessing_num_workers,
                load_from_cache_file=not self.data_args.overwrite_cache,
                desc="Concatenating data",
            )
            logger.debug(f"Model kwargs after concatenating: {get_columns(dataset)}")

        if add_labels:
            # postprocess: add labels
            dataset = self.map(
                dataset,
                self.add_labels,
                batched=False,  # not compatible with batching, need row lengths
                num_proc=self.data_args.preprocessing_num_workers,
                load_from_cache_file=not self.data_args.overwrite_cache,
                desc="Adding labels",
            )
            logger.debug(f"Model kwargs after adding labels: {get_columns(dataset)}")

        elif self.PROMPT_KEY in get_columns(dataset):
<<<<<<< HEAD
            dataset.remove_columns(self.PROMPT_KEY)
=======
            dataset = dataset.remove_columns(self.PROMPT_KEY)
>>>>>>> 3da45194
            logger.debug("Removed prompt key")

        logger.debug(f"Model kwargs after postprocessing: {get_columns(dataset)}")
        return dataset

    def load_dataset(self):
        """
        Load the raw dataset from Hugging Face, using cached copy if available

        :param cache_dir: disk location to search for cached dataset
        :return: the requested dataset
        """
        if self.data_args.dataset_path is not None:
            if self.data_args.dvc_data_repository is not None:
                self.data_args.raw_kwargs["storage_options"] = {
                    "url": self.data_args.dvc_data_repository
                }
                self.data_args.raw_kwargs["data_files"] = self.data_args.dataset_path
            else:
                self.data_args.raw_kwargs["data_files"] = get_custom_datasets_from_path(
                    self.data_args.dataset_path,
                    self.data_args.dataset
                    if hasattr(self.data_args, "dataset")
                    else self.data_args.dataset_name,
                )

        logger.debug(f"Loading dataset {self.data_args.dataset}")
        return get_raw_dataset(
            self.data_args,
            None,
            split=self.split,
            streaming=self.data_args.streaming,
            **self.data_args.raw_kwargs,
        )

    @cached_property
    def preprocess(self) -> Union[Callable[[LazyRow], Any], None]:
        """
        The function must return keys which correspond to processor/tokenizer kwargs,
        optionally including PROMPT_KEY
        """
        preprocessing_func = self.data_args.preprocessing_func

        if callable(preprocessing_func):
            return preprocessing_func
<<<<<<< HEAD

        if isinstance(preprocessing_func, str):
            if ":" in preprocessing_func:
                # load func_name from "/path/to/file.py:func_name"
                return import_from_path(preprocessing_func)
            else:
                # load from the registry
                return PreprocessingFunctionRegistry.get_value_from_registry(
                    name=preprocessing_func
                )

        return self.dataset_template

    @property
    def dataset_template(self) -> Union[Callable[[Any], Any], None]:
        return None

    def rename_columns(self, dataset: DatasetType) -> DatasetType:
        # rename columns to match processor/tokenizer kwargs
        column_names = get_columns(dataset)
        for from_, to_ in self.data_args.rename_columns:
            if from_ not in column_names:
                raise ValueError(
                    f"Cannot rename {from_} to {to_}from columns {column_names}"
                )
            dataset = dataset.rename_column(from_, to_)
            column_names.remove(from_)
            column_names.append(to_)

        return dataset

    def filter_processor_args(self, dataset: DatasetType) -> DatasetType:
        processor_kwargs = self.data_args.processor_kwargs
        if processor_kwargs is None:
            # assumes that inputs are not passed via args and kwargs
            signature = inspect.signature(self.processor.__call__)
            processor_kwargs = set(
                key
                for key, param in signature.parameters.items()
                if param.kind not in (Kind.VAR_POSITIONAL, Kind.VAR_KEYWORD)
            )
        logger.debug(f"Found processor args `{processor_kwargs}`")

        column_names = get_columns(dataset)
        return dataset.remove_columns(
            list(set(column_names) - set(processor_kwargs) - set([self.PROMPT_KEY]))
        )

    def tokenize(self, data: LazyRow) -> Dict[str, Any]:
        # separate prompt
        prompt = data.pop(self.PROMPT_KEY, None)

        # tokenize
        data = self.processor(
            **data,
            padding=self.padding,
            max_length=self.max_seq_length,
            truncation=True,
        )

=======

        if isinstance(preprocessing_func, str):
            if ":" in preprocessing_func:
                # load func_name from "/path/to/file.py:func_name"
                return import_from_path(preprocessing_func)
            else:
                # load from the registry
                return PreprocessingFunctionRegistry.get_value_from_registry(
                    name=preprocessing_func
                )

        return self.dataset_template

    @property
    def dataset_template(self) -> Union[Callable[[Any], Any], None]:
        return None

    def rename_columns(self, dataset: DatasetType) -> DatasetType:
        # rename columns to match processor/tokenizer kwargs
        column_names = get_columns(dataset)
        if self.data_args.text_column in column_names and "text" not in column_names:
            logger.debug(f"Renaming column `{self.data_args.text_column}` to `text`")
            dataset = dataset.rename_column(self.data_args.text_column, "text")

        return dataset

    def filter_tokenizer_args(self, dataset: DatasetType) -> DatasetType:
        # assumes that inputs are not passed via self.processor.__call__ args and kwargs
        signature = inspect.signature(self.processor.__call__)
        tokenizer_args = set(
            key
            for key, param in signature.parameters.items()
            if param.kind not in (Kind.VAR_POSITIONAL, Kind.VAR_KEYWORD)
        )
        logger.debug(
            f"Found processor args `{tokenizer_args}`. Removing all other columns"
        )

        column_names = get_columns(dataset)
        return dataset.remove_columns(
            list(set(column_names) - set(tokenizer_args) - set([self.PROMPT_KEY]))
        )

    def tokenize(self, data: LazyRow) -> Dict[str, Any]:
        # separate prompt
        prompt = data.pop(self.PROMPT_KEY, None)

        # tokenize
        data = self.processor(
            **data,
            padding=self.padding,
            max_length=self.max_seq_length,
            truncation=True,
        )

>>>>>>> 3da45194
        # store unpadded prompt so we can mask out correct number of elements in labels
        if prompt is not None:
            data[self.PROMPT_KEY] = self.processor(
                prompt,
                max_length=self.max_seq_length,
                truncation=True,
            )["input_ids"]

        return data

    def group_text(self, data: LazyRow) -> Dict[str, Any]:
        concatenated_data = {k: sum(data[k], []) for k in data.keys()}
        total_length = len(concatenated_data[list(data.keys())[0]])
        total_length = (total_length // self.max_seq_length) * self.max_seq_length
        result = {
            k: [
                t[i : i + self.max_seq_length]
                for i in range(0, total_length, self.max_seq_length)
            ]
            for k, t in concatenated_data.items()
        }
        return result

    def add_labels(self, data: LazyRow) -> LazyRow:
        if "pixel_values" in data:
            raise NotImplementedError(
                "Label masking for vision datasets has not been implemented yet"
            )

        # if the dataset uses prompts, mask them out so they don't contribute
        # to the loss calculation
        prompt_len = 0
        if self.PROMPT_KEY in data:
            prompt_len = len(data[self.PROMPT_KEY])
        data["labels"] = data["input_ids"].copy()
        data["labels"][:prompt_len] = [LABELS_MASK_VALUE] * prompt_len

        # mask out padding in the labels as well
        padding = len(data["attention_mask"]) - sum(data["attention_mask"])
        if padding > 0:
            data["labels"][-padding:] = [LABELS_MASK_VALUE] * padding
        return data

    def map(
        self,
        dataset: Union[Dataset, IterableDataset],
        function: Callable[[Any], Any],
        **kwargs,
    ) -> Union[Dataset, IterableDataset]:
        """
        Wrapper function around Dataset.map and IterableDataset.map.

        If the dataset is streaming (in the case of IterableDataset), non-applicable
        arguments are ignored and the dataset features are resolved
        """
        if isinstance(dataset, IterableDataset):
            # remove arguments that don't apply to streaming
            kwargs.pop("num_proc", None)
            kwargs.pop("load_from_cache_file", None)
            kwargs.pop("desc", None)
            kwargs.pop("keep_in_memory", None)

        dataset = dataset.map(function, **kwargs)

        if isinstance(dataset, IterableDataset):
            dataset = dataset._resolve_features()

        return dataset


def get_columns(dataset: DatasetType) -> List[str]:
    column_names = dataset.column_names
    if isinstance(column_names, dict):
        column_names = sum(column_names.values(), [])

    return column_names<|MERGE_RESOLUTION|>--- conflicted
+++ resolved
@@ -107,13 +107,8 @@
 
         if "input_ids" not in get_columns(dataset):
             # tokenize/ process
-<<<<<<< HEAD
-            dataset = self.filter_processor_args(dataset)
-            logger.debug(f"Processor args after filtering: {get_columns(dataset)}")
-=======
             dataset = self.filter_tokenizer_args(dataset)
             logger.debug(f"Tokenizer args after filtering: {get_columns(dataset)}")
->>>>>>> 3da45194
             dataset = self.map(
                 dataset,
                 self.tokenize,
@@ -154,11 +149,7 @@
             logger.debug(f"Model kwargs after adding labels: {get_columns(dataset)}")
 
         elif self.PROMPT_KEY in get_columns(dataset):
-<<<<<<< HEAD
-            dataset.remove_columns(self.PROMPT_KEY)
-=======
             dataset = dataset.remove_columns(self.PROMPT_KEY)
->>>>>>> 3da45194
             logger.debug("Removed prompt key")
 
         logger.debug(f"Model kwargs after postprocessing: {get_columns(dataset)}")
@@ -204,7 +195,6 @@
 
         if callable(preprocessing_func):
             return preprocessing_func
-<<<<<<< HEAD
 
         if isinstance(preprocessing_func, str):
             if ":" in preprocessing_func:
@@ -265,63 +255,6 @@
             truncation=True,
         )
 
-=======
-
-        if isinstance(preprocessing_func, str):
-            if ":" in preprocessing_func:
-                # load func_name from "/path/to/file.py:func_name"
-                return import_from_path(preprocessing_func)
-            else:
-                # load from the registry
-                return PreprocessingFunctionRegistry.get_value_from_registry(
-                    name=preprocessing_func
-                )
-
-        return self.dataset_template
-
-    @property
-    def dataset_template(self) -> Union[Callable[[Any], Any], None]:
-        return None
-
-    def rename_columns(self, dataset: DatasetType) -> DatasetType:
-        # rename columns to match processor/tokenizer kwargs
-        column_names = get_columns(dataset)
-        if self.data_args.text_column in column_names and "text" not in column_names:
-            logger.debug(f"Renaming column `{self.data_args.text_column}` to `text`")
-            dataset = dataset.rename_column(self.data_args.text_column, "text")
-
-        return dataset
-
-    def filter_tokenizer_args(self, dataset: DatasetType) -> DatasetType:
-        # assumes that inputs are not passed via self.processor.__call__ args and kwargs
-        signature = inspect.signature(self.processor.__call__)
-        tokenizer_args = set(
-            key
-            for key, param in signature.parameters.items()
-            if param.kind not in (Kind.VAR_POSITIONAL, Kind.VAR_KEYWORD)
-        )
-        logger.debug(
-            f"Found processor args `{tokenizer_args}`. Removing all other columns"
-        )
-
-        column_names = get_columns(dataset)
-        return dataset.remove_columns(
-            list(set(column_names) - set(tokenizer_args) - set([self.PROMPT_KEY]))
-        )
-
-    def tokenize(self, data: LazyRow) -> Dict[str, Any]:
-        # separate prompt
-        prompt = data.pop(self.PROMPT_KEY, None)
-
-        # tokenize
-        data = self.processor(
-            **data,
-            padding=self.padding,
-            max_length=self.max_seq_length,
-            truncation=True,
-        )
-
->>>>>>> 3da45194
         # store unpadded prompt so we can mask out correct number of elements in labels
         if prompt is not None:
             data[self.PROMPT_KEY] = self.processor(
