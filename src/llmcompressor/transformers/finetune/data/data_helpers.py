import logging
import os
import warnings
from typing import Any, Callable, Dict, List, Optional

import torch
from datasets import Dataset, load_dataset
from torch.utils.data import DataLoader, RandomSampler, SequentialSampler
from transformers.data import default_data_collator

<<<<<<< HEAD
from llmcompressor.utils.typing import DatasetType
=======
from llmcompressor.typing import DatasetType
>>>>>>> dffcbc30

LOGGER = logging.getLogger(__name__)
LABELS_MASK_VALUE = -100

__all__ = [
    "format_calibration_data",
    "get_raw_dataset",
    "make_dataset_splits",
    "get_custom_datasets_from_path",
]


def format_calibration_data(
    tokenized_dataset: Dataset,
    num_calibration_samples: Optional[int] = None,
    do_shuffle: bool = True,
    collate_fn: Callable = default_data_collator,
    accelerator: Optional[Any] = None,
) -> List[torch.Tensor]:
    """
    Creates a dataloader out of the calibration dataset split, trimming it to
    the desired number of calibration samples

    :param tokenized_dataset: dataset to convert to dataloader
    :param num_calibration_samples: number of data samples to convert
    :param do_shuffle: whether to shuffle the dataset before selecting calibration
    samples, true by default
    :param collate_fn: optional custom collate function, or use default
    :param accelerator: optional accelerator for if preparing in FSDP mode
    :return: list of trimmed calibration data tensors
    """
    safe_calibration_samples = len(tokenized_dataset)
    if num_calibration_samples is not None:
        safe_calibration_samples = min(len(tokenized_dataset), num_calibration_samples)
        if safe_calibration_samples != num_calibration_samples:
            LOGGER.warn(
                f"Requested {num_calibration_samples} calibration samples but "
                f"the provided dataset only has {safe_calibration_samples}. "
            )

    if do_shuffle:
        tokenized_dataset = tokenized_dataset.shuffle()
    tokenized_calibration = tokenized_dataset.select(range(safe_calibration_samples))

    dataloader_params = {
        "batch_size": 1,
        "sampler": RandomSampler(tokenized_calibration)
        if do_shuffle
        else SequentialSampler(tokenized_calibration),
        "collate_fn": collate_fn,
        "pin_memory": True,
    }

    calib_dataloader = DataLoader(tokenized_calibration, **dataloader_params)
    if accelerator:
        calib_dataloader = accelerator.prepare(calib_dataloader)

    return calib_dataloader


def get_raw_dataset(
    data_args,
    cache_dir: Optional[str] = None,
    streaming: Optional[bool] = False,
    **kwargs,
) -> Dataset:
    """
    Load the raw dataset from Hugging Face, using cached copy if available

    :param cache_dir: disk location to search for cached dataset
    :param streaming: True to stream data from Hugging Face, otherwise download
    :return: the requested dataset

    """
    raw_datasets = load_dataset(
        data_args.dataset,
        data_args.dataset_config_name,
        cache_dir=cache_dir,
        streaming=streaming,
        trust_remote_code=data_args.trust_remote_code_data,
        **kwargs,
    )
    return raw_datasets


def make_dataset_splits(
<<<<<<< HEAD
    datasets: Dict[str, Any],
=======
    datasets: Dict[str, DatasetType],
>>>>>>> dffcbc30
    do_train: bool = False,
    do_eval: bool = False,
    do_predict: bool = False,
    do_oneshot: bool = False,
) -> Dict[str, DatasetType]:
    """
    Restructures the datasets dictionary based on what tasks will be run
    (train, eval, predict)

    :param datasets: dictionary of processed datasets
    :param do_train: Whether to store the train dataset
    :param do_eval: Whether to store the validation dataset
    :param do_predict: Whether to store the test dataset
    :param do_oneshot: Whether to store the calibration dataset
    :return: Datasets to be used by the requested tasks
    """

    # handles case where all splits are contained in a single dataset
    if "all" in datasets and len(datasets) == 1:
        datasets = datasets.get("all")
        if isinstance(datasets, Dataset):
            datasets = {"train": datasets}

    train_split = eval_split = predict_split = calib_split = None

    if do_train:
        train_split = _get_split_with_fallbacks(
            datasets, "train", ["train"], strict=True
        )
    if do_eval:
        eval_split = _get_split_with_fallbacks(
            datasets, "evaluation", ["validation", "test"], strict=True
        )
    if do_predict:
        predict_split = _get_split_with_fallbacks(
            datasets, "prediction", ["test", "validation"], strict=True
        )
    if do_oneshot:
        calib_split = _get_split_with_fallbacks(
            datasets,
            "oneshot",
            ["calibration", "train", "test", "validation"],
            strict=False,
        )

        # remove labels from calibration dataset
        column_names = calib_split.column_names
        if isinstance(column_names, dict):
            column_names = sum(column_names.values(), [])
        if "labels" in column_names:
            calib_split = calib_split.remove_columns("labels")

    split_datasets = {
        "train": train_split,
        "validation": eval_split,
        "test": predict_split,
        "calibration": calib_split,
    }
    return split_datasets


def get_custom_datasets_from_path(path: str, ext: str = "json") -> Dict[str, str]:
    """
    Get a dictionary of custom datasets from a directory path. Support HF's load_dataset
     for local folder datasets https://huggingface.co/docs/datasets/loading

    This function scans the specified directory path for files with a
     specific extension (default is '.json').
    It constructs a dictionary where the keys are either subdirectory names or
     direct dataset names (depending on the directory structure)
    and the values are either file paths (if only one file exists with that name) or
     lists of file paths (if multiple files exist).

    :param path: The path to the directory containing the dataset files.
    :param ext: The file extension to filter files by. Default is 'json'.

    :return: A dictionary mapping dataset names to their file paths or lists of
     file paths.

    Example:
        dataset = get_custom_datasets_from_path("/path/to/dataset/directory", "json")

    Note:
        If datasets are organized in subdirectories, the function constructs the
         dictionary with lists of file paths.
        If datasets are found directly in the main directory, they are included with
         their respective names.

    Accepts:
        - path\
            train.json
            test.json
            val.json

        - path\
            train\
                data1.json
                data2.json
                ...
            test\
                ...
            val\
                ...

    """
    data_files = {}

    if any(filename.endswith(ext) for filename in os.listdir(path)):
        # If there are files with the given extension in the path
        for filename in os.listdir(path):
            if filename.endswith(ext):
                name, _ = os.path.splitext(filename)
                data_files[name] = os.path.join(path, filename)
    else:
        # If datasets are organized in subdirectories
        for root, dirs, files in os.walk(path):
            for dir_name in dirs:
                dir_path = os.path.join(root, dir_name)
                dir_dataset = []
                for filename in os.listdir(dir_path):
                    if filename.endswith(ext):
                        file_path = os.path.join(dir_path, filename)
                        dir_dataset.append(file_path)
                if dir_dataset:
                    data_files[dir_name] = dir_dataset

    return transform_dataset_keys(data_files)


def transform_dataset_keys(data_files: Dict[str, Any]):
    """
    Transform dict keys to `train`, `val` or `test` for the given input dict
    if matches exist with the existing keys. Note that there can only be one
    matching file name.
    Ex. Folder(train_eval.json)          -> Folder(train.json)
        Folder(train1.json, train2.json) -> Same

    :param data_files: The dict where keys will be transformed
    """
    keys = set(data_files.keys())

    def transform_dataset_key(candidate: str) -> None:
        for key in keys:
            if candidate in key:
                if key == candidate:
                    return
                val = data_files.pop(key)
                data_files[candidate] = val

    def do_transform(candidate: str) -> bool:
        return sum(candidate in key for key in keys) == 1

    dataset_keys = ("train", "val", "test")
    for dataset_key in dataset_keys:
        if do_transform(dataset_key):
            transform_dataset_key(dataset_key)

    return data_files


def _get_split_with_fallbacks(
    datasets: Dict[str, DatasetType],
    task: str,
    fallbacks: List[str],
    strict: bool = True,
) -> DatasetType:
    assert len(fallbacks) > 0
    if len(datasets) <= 0:
        raise ValueError("Cannot get retrieve data from dataset with no splits")

    # check first choice
    first_choice = fallbacks[0]
    if first_choice in datasets:
        return datasets[first_choice]

    # last fallback is first available split
    if not strict:
        fallbacks.append(next(iter(datasets.keys())))

    # check fallbacks
    for fallback in fallbacks[1:]:
        if fallback in datasets:
            warnings.warn(
                f"{task} expects a {first_choice} dataset split, "
                f"falling back to {fallback}"
            )
            return datasets[fallback]

    raise ValueError(f"{task} expects at least one of {fallbacks} dataset splits")<|MERGE_RESOLUTION|>--- conflicted
+++ resolved
@@ -8,11 +8,7 @@
 from torch.utils.data import DataLoader, RandomSampler, SequentialSampler
 from transformers.data import default_data_collator
 
-<<<<<<< HEAD
-from llmcompressor.utils.typing import DatasetType
-=======
 from llmcompressor.typing import DatasetType
->>>>>>> dffcbc30
 
 LOGGER = logging.getLogger(__name__)
 LABELS_MASK_VALUE = -100
@@ -99,11 +95,7 @@
 
 
 def make_dataset_splits(
-<<<<<<< HEAD
-    datasets: Dict[str, Any],
-=======
     datasets: Dict[str, DatasetType],
->>>>>>> dffcbc30
     do_train: bool = False,
     do_eval: bool = False,
     do_predict: bool = False,
