import logging
import os
import warnings
from typing import Any, Callable, Dict, List, Optional

import torch
from datasets import Dataset, load_dataset
from torch.nn.utils.rnn import pad_sequence
from torch.utils.data import DataLoader, RandomSampler, SequentialSampler
from transformers.data import default_data_collator

from llmcompressor.typing import DatasetType

LOGGER = logging.getLogger(__name__)
LABELS_MASK_VALUE = -100

__all__ = [
    "create_batch_dataloader",
    "format_calibration_data",
    "get_raw_dataset",
    "make_dataset_splits",
    "get_custom_datasets_from_path",
    "LABELS_MASK_VALUE",
]


def create_batch_dataloader(
    dataloader: torch.utils.data.DataLoader,
    batch_size: int,
) -> torch.utils.data.DataLoader:
    """
    Create a dataloader whose batch size is equal to the size of the dataset

    :param dataset: dataset used to generate dataloader
    :param batch_size: batch size of new dataloader
    :return: dataloader
    """
    dataset = dataloader.dataset
    sampler = dataloader.sampler.__class__(dataset)

    def pad_sequences(batch):
        # extract input_ids and attention_mask from the batch
        input_ids = [torch.tensor(item["input_ids"]).squeeze(0) for item in batch]
        masks = [torch.tensor(item["attention_mask"]).squeeze(0) for item in batch]

        # while 0 is not necessarily the "correct" padding value, the padded
        # input_ids are ignored according to the attention_mask
        pad_input_ids = pad_sequence(input_ids, batch_first=True, padding_value=0)
        pad_masks = pad_sequence(masks, batch_first=True, padding_value=0)

        return {
            "input_ids": pad_input_ids,
            "attention_mask": pad_masks,
        }

    return torch.utils.data.DataLoader(
        dataset,
        batch_size=batch_size,
        sampler=sampler,
        collate_fn=pad_sequences,
        pin_memory=True,
    )


def format_calibration_data(
    tokenized_dataset: Dataset,
    num_calibration_samples: Optional[int] = None,
    do_shuffle: bool = True,
    collate_fn: Callable = default_data_collator,
    accelerator: Optional[Any] = None,
) -> torch.utils.data.DataLoader:
    """
    Creates a dataloader out of the calibration dataset split, trimming it to
    the desired number of calibration samples

    :param tokenized_dataset: dataset to convert to dataloader
    :param num_calibration_samples: number of data samples to convert
    :param do_shuffle: whether to shuffle the dataset before selecting calibration
    samples, true by default
    :param collate_fn: optional custom collate function, or use default
    :param accelerator: optional accelerator for if preparing in FSDP mode
    :return: list of trimmed calibration data tensors
    """
    safe_calibration_samples = len(tokenized_dataset)
    if num_calibration_samples is not None:
        safe_calibration_samples = min(len(tokenized_dataset), num_calibration_samples)
        if safe_calibration_samples != num_calibration_samples:
            LOGGER.warn(
                f"Requested {num_calibration_samples} calibration samples but "
                f"the provided dataset only has {safe_calibration_samples}. "
            )

    if do_shuffle:
        tokenized_dataset = tokenized_dataset.shuffle()
    tokenized_calibration = tokenized_dataset.select(range(safe_calibration_samples))

    dataloader_params = {
        "batch_size": 1,
        "sampler": RandomSampler(tokenized_calibration)
        if do_shuffle
        else SequentialSampler(tokenized_calibration),
        "collate_fn": collate_fn,
        "pin_memory": True,
    }

    calib_dataloader = DataLoader(tokenized_calibration, **dataloader_params)
    if accelerator:
        calib_dataloader = accelerator.prepare(calib_dataloader)

    # sample = next(iter(calib_dataloader))
    # print({k: [torch.tensor(s).shape for s in sample[k]] for k in sample})
    # breakpoint()

    return calib_dataloader


def get_raw_dataset(
    data_args,
    cache_dir: Optional[str] = None,
    streaming: Optional[bool] = False,
    **kwargs,
) -> Dataset:
    """
    Load the raw dataset from Hugging Face, using cached copy if available

    :param cache_dir: disk location to search for cached dataset
    :param streaming: True to stream data from Hugging Face, otherwise download
    :return: the requested dataset

    """
    raw_datasets = load_dataset(
        data_args.dataset,
        data_args.dataset_config_name,
        cache_dir=cache_dir,
        streaming=streaming,
        trust_remote_code=data_args.trust_remote_code_data,
        **kwargs,
    )
    return raw_datasets


def make_dataset_splits(
    datasets: Dict[str, DatasetType],
    do_train: bool = False,
    do_eval: bool = False,
    do_predict: bool = False,
    do_oneshot: bool = False,
) -> Dict[str, DatasetType]:
    """
    Restructures the datasets dictionary based on what tasks will be run
    (train, eval, predict)

    :param datasets: dictionary of processed datasets
    :param do_train: Whether to store the train dataset
    :param do_eval: Whether to store the validation dataset
    :param do_predict: Whether to store the test dataset
    :param do_oneshot: Whether to store the calibration dataset
    :return: Datasets to be used by the requested tasks
    """

    # handles case where all splits are contained in a single dataset
    if "all" in datasets and len(datasets) == 1:
        datasets = datasets.get("all")
        if isinstance(datasets, Dataset):
<<<<<<< HEAD
            datasets = {"train": datasets}
=======
            datasets = {"train": datasets, "calibration": datasets}  # shallow copy
>>>>>>> f53a3dd8

    train_split = eval_split = predict_split = calib_split = None

    if do_train:
        train_split = _get_split_with_fallbacks(
            datasets, "train", ["train"], strict=True
        )
    if do_eval:
        eval_split = _get_split_with_fallbacks(
<<<<<<< HEAD
            datasets, "evaluation", ["validation", "test"], strict=True
        )
    if do_predict:
        predict_split = _get_split_with_fallbacks(
            datasets, "prediction", ["test", "validation"], strict=True
=======
            datasets, "evaluation", ["validation"], ["test"], strict=True
        )
    if do_predict:
        predict_split = _get_split_with_fallbacks(
            datasets, "prediction", ["test"], ["validation"], strict=True
>>>>>>> f53a3dd8
        )
    if do_oneshot:
        calib_split = _get_split_with_fallbacks(
            datasets,
            "oneshot",
<<<<<<< HEAD
            ["calibration", "train", "test", "validation"],
=======
            ["calibration", "train"],
            ["test", "validation"],
>>>>>>> f53a3dd8
            strict=False,
        )

        # remove labels from calibration dataset
        column_names = calib_split.column_names
        if isinstance(column_names, dict):
            column_names = sum(column_names.values(), [])
        if "labels" in column_names:
            calib_split = calib_split.remove_columns("labels")

    split_datasets = {
        "train": train_split,
        "validation": eval_split,
        "test": predict_split,
        "calibration": calib_split,
    }
    return split_datasets


def get_custom_datasets_from_path(path: str, ext: str = "json") -> Dict[str, str]:
    """
    Get a dictionary of custom datasets from a directory path. Support HF's load_dataset
     for local folder datasets https://huggingface.co/docs/datasets/loading

    This function scans the specified directory path for files with a
     specific extension (default is '.json').
    It constructs a dictionary where the keys are either subdirectory names or
     direct dataset names (depending on the directory structure)
    and the values are either file paths (if only one file exists with that name) or
     lists of file paths (if multiple files exist).

    :param path: The path to the directory containing the dataset files.
    :param ext: The file extension to filter files by. Default is 'json'.

    :return: A dictionary mapping dataset names to their file paths or lists of
     file paths.

    Example:
        dataset = get_custom_datasets_from_path("/path/to/dataset/directory", "json")

    Note:
        If datasets are organized in subdirectories, the function constructs the
         dictionary with lists of file paths.
        If datasets are found directly in the main directory, they are included with
         their respective names.

    Accepts:
        - path\
            train.json
            test.json
            val.json

        - path\
            train\
                data1.json
                data2.json
                ...
            test\
                ...
            val\
                ...

    """
    data_files = {}

    if any(filename.endswith(ext) for filename in os.listdir(path)):
        # If there are files with the given extension in the path
        for filename in os.listdir(path):
            if filename.endswith(ext):
                name, _ = os.path.splitext(filename)
                data_files[name] = os.path.join(path, filename)
    else:
        # If datasets are organized in subdirectories
        for root, dirs, files in os.walk(path):
            for dir_name in dirs:
                dir_path = os.path.join(root, dir_name)
                dir_dataset = []
                for filename in os.listdir(dir_path):
                    if filename.endswith(ext):
                        file_path = os.path.join(dir_path, filename)
                        dir_dataset.append(file_path)
                if dir_dataset:
                    data_files[dir_name] = dir_dataset

    return transform_dataset_keys(data_files)


def transform_dataset_keys(data_files: Dict[str, Any]):
    """
    Transform dict keys to `train`, `val` or `test` for the given input dict
    if matches exist with the existing keys. Note that there can only be one
    matching file name.
    Ex. Folder(train_eval.json)          -> Folder(train.json)
        Folder(train1.json, train2.json) -> Same

    :param data_files: The dict where keys will be transformed
    """
    keys = set(data_files.keys())

    def transform_dataset_key(candidate: str) -> None:
        for key in keys:
            if candidate in key:
                if key == candidate:
                    return
                val = data_files.pop(key)
                data_files[candidate] = val

    def do_transform(candidate: str) -> bool:
        return sum(candidate in key for key in keys) == 1

    dataset_keys = ("train", "val", "test")
    for dataset_key in dataset_keys:
        if do_transform(dataset_key):
            transform_dataset_key(dataset_key)

    return data_files


def _get_split_with_fallbacks(
    datasets: Dict[str, DatasetType],
    task: str,
<<<<<<< HEAD
    fallbacks: List[str],
    strict: bool = True,
) -> DatasetType:
    assert len(fallbacks) > 0
    if len(datasets) <= 0:
        raise ValueError("Cannot get retrieve data from dataset with no splits")

    # check first choice
    first_choice = fallbacks[0]
    if first_choice in datasets:
        return datasets[first_choice]

    # last fallback is first available split
    if not strict:
        fallbacks.append(next(iter(datasets.keys())))

    # check fallbacks
    for fallback in fallbacks[1:]:
        if fallback in datasets:
            warnings.warn(
                f"{task} expects a {first_choice} dataset split, "
                f"falling back to {fallback}"
=======
    preferred: List[str],
    fallbacks: List[str] = [],
    strict: bool = True,
) -> DatasetType:
    assert len(preferred) > 0
    if len(datasets) <= 0:
        raise ValueError("Cannot get retrieve data from dataset with no splits")

    # check preferred names (without warning)
    for pref in preferred:
        if pref in datasets:
            return datasets[pref]

    # fallback to the first available dataset if all else fails
    if not strict:
        fallbacks.append(next(iter(datasets.keys())))

    # check fallbacks (with warning)
    for fallback in fallbacks:
        if fallback in datasets:
            warnings.warn(
                f"{task} expects one of {preferred} dataset split, "
                f"falling back to {fallback}. Use "
                f'`splits={{"{preferred[0]}": "{fallback}"}}` to silence this warning'
>>>>>>> f53a3dd8
            )
            return datasets[fallback]

    raise ValueError(f"{task} expects at least one of {fallbacks} dataset splits")<|MERGE_RESOLUTION|>--- conflicted
+++ resolved
@@ -162,11 +162,7 @@
     if "all" in datasets and len(datasets) == 1:
         datasets = datasets.get("all")
         if isinstance(datasets, Dataset):
-<<<<<<< HEAD
-            datasets = {"train": datasets}
-=======
             datasets = {"train": datasets, "calibration": datasets}  # shallow copy
->>>>>>> f53a3dd8
 
     train_split = eval_split = predict_split = calib_split = None
 
@@ -176,30 +172,18 @@
         )
     if do_eval:
         eval_split = _get_split_with_fallbacks(
-<<<<<<< HEAD
-            datasets, "evaluation", ["validation", "test"], strict=True
-        )
-    if do_predict:
-        predict_split = _get_split_with_fallbacks(
-            datasets, "prediction", ["test", "validation"], strict=True
-=======
             datasets, "evaluation", ["validation"], ["test"], strict=True
         )
     if do_predict:
         predict_split = _get_split_with_fallbacks(
             datasets, "prediction", ["test"], ["validation"], strict=True
->>>>>>> f53a3dd8
         )
     if do_oneshot:
         calib_split = _get_split_with_fallbacks(
             datasets,
             "oneshot",
-<<<<<<< HEAD
-            ["calibration", "train", "test", "validation"],
-=======
             ["calibration", "train"],
             ["test", "validation"],
->>>>>>> f53a3dd8
             strict=False,
         )
 
@@ -321,30 +305,6 @@
 def _get_split_with_fallbacks(
     datasets: Dict[str, DatasetType],
     task: str,
-<<<<<<< HEAD
-    fallbacks: List[str],
-    strict: bool = True,
-) -> DatasetType:
-    assert len(fallbacks) > 0
-    if len(datasets) <= 0:
-        raise ValueError("Cannot get retrieve data from dataset with no splits")
-
-    # check first choice
-    first_choice = fallbacks[0]
-    if first_choice in datasets:
-        return datasets[first_choice]
-
-    # last fallback is first available split
-    if not strict:
-        fallbacks.append(next(iter(datasets.keys())))
-
-    # check fallbacks
-    for fallback in fallbacks[1:]:
-        if fallback in datasets:
-            warnings.warn(
-                f"{task} expects a {first_choice} dataset split, "
-                f"falling back to {fallback}"
-=======
     preferred: List[str],
     fallbacks: List[str] = [],
     strict: bool = True,
@@ -369,7 +329,6 @@
                 f"{task} expects one of {preferred} dataset split, "
                 f"falling back to {fallback}. Use "
                 f'`splits={{"{preferred[0]}": "{fallback}"}}` to silence this warning'
->>>>>>> f53a3dd8
             )
             return datasets[fallback]
 
