import logging
import math
import shutil

import pytest
import torch
from accelerate import cpu_offload
from accelerate.accelerator import get_state_dict_offloaded_model
from compressed_tensors import QUANTIZATION_CONFIG_NAME
from compressed_tensors.compressors import ModelCompressor
from compressed_tensors.config import BitmaskConfig, DenseSparsityConfig
from compressed_tensors.quantization import QuantizationStatus
from compressed_tensors.utils import get_offloaded_device, update_prefix_dict
from transformers import AutoConfig, AutoModelForCausalLM
from transformers.utils.quantization_config import CompressedTensorsConfig

from llmcompressor.core import reset_session
from llmcompressor.pytorch.utils.helpers import tensor_sparsity
from llmcompressor.transformers import oneshot
from llmcompressor.transformers.compression.sparsity_config import (
    SparsityConfigMetadata,
)
from llmcompressor.transformers.sparsification.compressed_tensors_utils import (
    modify_save_pretrained,
    patch_tied_tensors_bug,
)


@pytest.mark.parametrize(
    "compressed,config,dtype",
    [
        [True, None, torch.float32],
        [False, DenseSparsityConfig(), torch.float16],
        [True, BitmaskConfig(), torch.bfloat16],
        [False, BitmaskConfig(), torch.float32],
        [False, None, torch.float16],
    ],
)
def test_sparse_model_reload(compressed, config, dtype, tmp_path):
    recipe_str = "tests/llmcompressor/transformers/obcq/recipes/test_tiny2.yaml"
    expected_sparsity = 0.5
    model_path = "Xenova/llama2.c-stories15M"
    device = "cuda:0"
    if not torch.cuda.is_available():
        device = "cpu"
    dataset = "open_platypus"
    concatenate_data = False
    num_calibration_samples = 64
    output_dir = tmp_path / "oneshot_out"
    splits = {"calibration": "train[:10%]"}
    one_of_sparse_weights = "model.layers.1.mlp.up_proj.weight"

    # create a sparse model
    oneshot(
        model=model_path,
        dataset=dataset,
        output_dir=output_dir,
        num_calibration_samples=num_calibration_samples,
        recipe=recipe_str,
        concatenate_data=concatenate_data,
        splits=splits,
        oneshot_device=device,
        precision=dtype,
        clear_sparse_session=False,
    )

    # temporarily set the log level to error, to ignore printing out long missing
    # and unexpected key error messages (these are EXPECTED for quantized models)
    transformers_logger = logging.getLogger("transformers.modeling_utils")
    restore_log_level = transformers_logger.getEffectiveLevel()
    transformers_logger.setLevel(level=logging.ERROR)

    model = AutoModelForCausalLM.from_pretrained(
        tmp_path / "oneshot_out", torch_dtype=dtype
    )

    # restore transformers logging level now that model shell is loaded
    transformers_logger.setLevel(level=restore_log_level)

    # assert that sample layer has the intended sparsity
    assert math.isclose(
        tensor_sparsity(model.state_dict()[one_of_sparse_weights]),
        expected_sparsity,
        rel_tol=1e-3,
    )

    inferred_structure = SparsityConfigMetadata.infer_sparsity_structure()
    assert inferred_structure == "0:0"

    model.save_pretrained(
        tmp_path / "compress_out",
        sparsity_config=config,
        save_compressed=compressed,
    )

    config = AutoConfig.from_pretrained(tmp_path / "compress_out")
    compression_config = getattr(config, QUANTIZATION_CONFIG_NAME, None)
    sparsity_config = ModelCompressor.parse_sparsity_config(compression_config)
    assert (
        sparsity_config["format"] == "dense"
        if (not compressed and config is None)
        else "sparse_bitmask"
    )
    assert sparsity_config[
        "global_sparsity"
    ] == SparsityConfigMetadata.infer_global_sparsity(model)
    assert sparsity_config["sparsity_structure"] == inferred_structure

    dense_model = AutoModelForCausalLM.from_pretrained(
        tmp_path / "compress_out", torch_dtype="auto"
    )

    og_state_dict = model.state_dict()
    reconstructed_state_dict = dense_model.state_dict()
    assert len(og_state_dict) == len(reconstructed_state_dict)
    for key in og_state_dict.keys():
        dense_tensor = og_state_dict[key]
        reconstructed_tensor = reconstructed_state_dict[key]
        assert dense_tensor.dtype == reconstructed_tensor.dtype == dtype
        assert torch.equal(dense_tensor, reconstructed_tensor)

    shutil.rmtree(tmp_path)


@pytest.mark.parametrize(
    "skip_compression_stats,save_compressed",
    [[True, True], [True, False], [False, True], [False, False]],
)
def test_dense_model_save(tmp_path, skip_compression_stats, save_compressed):
    reset_session()

    model_path = "Xenova/llama2.c-stories15M"
    model = AutoModelForCausalLM.from_pretrained(model_path)

    inferred_global_sparsity = SparsityConfigMetadata.infer_global_sparsity(model)
    assert math.isclose(inferred_global_sparsity, 0.0, rel_tol=1e-3)
    inferred_structure = SparsityConfigMetadata.infer_sparsity_structure()
    assert inferred_structure == "unstructured"

    model.save_pretrained(
        tmp_path / "dense_out",
        skip_compression_stats=skip_compression_stats,
        save_compressed=save_compressed,
    )

    # for models with 0% sparsity no sparsity config is saved regardless
    config = AutoConfig.from_pretrained(tmp_path / "dense_out")
    compression_config = getattr(config, QUANTIZATION_CONFIG_NAME, None)
    sparsity_config = ModelCompressor.parse_sparsity_config(compression_config)
    assert sparsity_config is None

    shutil.rmtree(tmp_path)


@pytest.mark.parametrize(
    "format,dtype",
    [
        ["dense", torch.float32],
        ["dense", torch.float16],
        ["int_quantized", torch.float32],
    ],
)
def test_quant_model_reload(format, dtype, tmp_path):
    from llmcompressor.pytorch.model_load.helpers import get_session_model

    recipe_str = (
        "tests/llmcompressor/transformers/compression/recipes/new_quant_simple.yaml"
    )
    model_path = "Xenova/llama2.c-stories15M"
    device = "cuda:0"
    if not torch.cuda.is_available():
        device = "cpu"
    dataset = "open_platypus"
    concatenate_data = False
<<<<<<< HEAD
    num_calibration_samples = 1
=======
    num_calibration_samples = 16
>>>>>>> 9c66d05e
    splits = {"calibration": "train[:10%]"}

    # create a quantized model
    oneshot(
        model=model_path,
        dataset=dataset,
        num_calibration_samples=num_calibration_samples,
        recipe=recipe_str,
        concatenate_data=concatenate_data,
        splits=splits,
        oneshot_device=device,
        clear_sparse_session=False,
        precision=dtype,
    )

    # Fetch the oneshot model
    model = get_session_model()
    og_state_dict = model.state_dict()
    save_path_compressed = tmp_path / "compressed"

    for _, module in model.named_modules():
        if hasattr(module, "quantization_scheme"):
            assert module.weight.dtype == dtype
            assert module.quantization_status == QuantizationStatus.FROZEN

    # Save to disk
    model.save_pretrained(
        save_path_compressed,
        quantization_format=format,
        save_compressed=True,
    )

    # Verify config on disk
    config = AutoConfig.from_pretrained(save_path_compressed)
    compression_config = getattr(config, QUANTIZATION_CONFIG_NAME, None)
    quant_config = ModelCompressor.parse_quantization_config(compression_config)
    assert quant_config["format"] == format

    decompressed_model = AutoModelForCausalLM.from_pretrained(
        save_path_compressed,
        torch_dtype=dtype,
        quantization_config=CompressedTensorsConfig(run_compressed=False),
    )

    reconstructed_state_dict = decompressed_model.state_dict()
    assert len(og_state_dict) == len(reconstructed_state_dict)
    for key in og_state_dict.keys():
        dense_tensor = og_state_dict[key].to(device)
        reconstructed_tensor = reconstructed_state_dict[key].to(device)
        assert dense_tensor.dtype == reconstructed_tensor.dtype
        if key.endswith("weight") and format != "dense":
            # we don't expect an exact match for compressed
            diff = torch.abs(dense_tensor - reconstructed_tensor)
            assert not torch.any(diff > 0.01).item()
        else:
            assert torch.equal(dense_tensor, reconstructed_tensor)
    shutil.rmtree(tmp_path)


# technically only tie_word_embeddings=False is supported right now
# setting to True is discouraged
@pytest.mark.parametrize(
    "offload,torch_dtype,tie_word_embeddings,device_map",
    [
        # dtype
        (False, torch.float16, False, "cpu"),
        (False, torch.float16, True, "cpu"),
        (False, torch.float32, False, "cpu"),
        (False, torch.float32, True, "cpu"),
        # offloading
        (True, torch.float16, False, "cpu"),
        (True, torch.float32, False, "cpu"),
        # (True, torch.float16, True, "cpu"),  # TODO: fails
        # (True, torch.float32, True, "cpu"),  # TODO: fails
    ],
)
def test_model_reload(offload, torch_dtype, tie_word_embeddings, device_map, tmp_path):
    model_path = "Xenova/llama2.c-stories15M"
    save_path = tmp_path / "save_path"

    model = AutoModelForCausalLM.from_pretrained(
        model_path,
        tie_word_embeddings=tie_word_embeddings,
        torch_dtype=torch_dtype,
        device_map=device_map,
    )
    if offload:
        model = cpu_offload(model)

    patch_tied_tensors_bug(model)
    modify_save_pretrained(model)
    model.save_pretrained(save_path, safe_serialization=True)

    reloaded = AutoModelForCausalLM.from_pretrained(
        save_path, torch_dtype="auto", device_map="cpu"
    )

    model_dict = get_state_dict_offloaded_model(model)
    reloaded_dict = get_state_dict_offloaded_model(reloaded)
    assert model_dict.keys() == reloaded_dict.keys()
    for key in model_dict:
        assert torch.equal(model_dict[key].cpu(), reloaded_dict[key].cpu())


@pytest.mark.skipif(not torch.cuda.is_available(), reason="requires gpu")
@pytest.mark.parametrize(
    "offload,torch_dtype,tie_word_embeddings,device_map",
    [
        (False, torch.float32, False, "cuda:0"),
        (True, torch.float32, False, "cuda:0"),
        (True, torch.float16, True, "cuda:0"),
        (True, torch.float32, True, "cuda:0"),
    ],
)
def test_model_reload_gpu(
    offload, torch_dtype, tie_word_embeddings, device_map, tmp_path
):
    test_model_reload(offload, torch_dtype, tie_word_embeddings, device_map, tmp_path)


@pytest.mark.parametrize(
    "offload,torch_dtype,tie_word_embeddings,device_map",
    [
        (False, torch.float16, False, "cpu"),
        (False, torch.float32, False, "cpu"),
        (True, torch.float32, False, "cpu"),
        (False, torch.float16, True, "cpu"),
        (False, torch.float32, True, "cpu"),
        (True, torch.float16, True, "cpu"),
        (True, torch.float32, True, "cpu"),
    ],
)
def test_model_shared_tensors(
    offload, torch_dtype, tie_word_embeddings, device_map, tmp_path
):
    # load model
    model = AutoModelForCausalLM.from_pretrained(
        "Xenova/llama2.c-stories15M",
        torch_dtype=torch_dtype,
        tie_word_embeddings=tie_word_embeddings,
        device_map=device_map,
    )
    patch_tied_tensors_bug(model)

    if offload:
        model = cpu_offload(model)

    # modify lm head
    with torch.no_grad():
        if offload:
            model.lm_head._hf_hook.pre_forward(model.lm_head)

        model.lm_head.weight += 1

        if offload:
            device = get_offloaded_device(model.lm_head)
            update_prefix_dict(model.lm_head, "weight", model.lm_head.weight.to(device))
            model.lm_head._hf_hook.post_forward(model.lm_head, None)

    # check that embed_tokens is not modified
    model_dict = get_state_dict_offloaded_model(model)
    lm_head = model_dict["lm_head.weight"]
    embed_tokens = model_dict["model.embed_tokens.weight"]
    if tie_word_embeddings:
        assert torch.equal(lm_head, embed_tokens)
    else:
        assert not torch.equal(lm_head, embed_tokens)


@pytest.mark.skipif(not torch.cuda.is_available(), reason="requires gpu")
@pytest.mark.parametrize(
    "offload,torch_dtype,tie_word_embeddings,device_map",
    [
        (False, torch.float32, False, "cuda:0"),
        (False, torch.float32, True, "cuda:0"),
    ],
)
def test_model_shared_tensors_gpu(
    offload, torch_dtype, tie_word_embeddings, device_map, tmp_path
):
    test_model_shared_tensors(
        offload, torch_dtype, tie_word_embeddings, device_map, tmp_path
    )<|MERGE_RESOLUTION|>--- conflicted
+++ resolved
@@ -172,11 +172,7 @@
         device = "cpu"
     dataset = "open_platypus"
     concatenate_data = False
-<<<<<<< HEAD
-    num_calibration_samples = 1
-=======
     num_calibration_samples = 16
->>>>>>> 9c66d05e
     splits = {"calibration": "train[:10%]"}
 
     # create a quantized model
