from unittest.mock import Mock

import pytest

from llmcompressor.transformers.finetune.data.data_args import DataTrainingArguments
from llmcompressor.transformers.finetune.data.data_helpers import (
    get_raw_dataset,
    make_dataset_splits,
)


@pytest.mark.unit
def test_combined_datasets():
    data_args = DataTrainingArguments(
        dataset="wikitext", dataset_config_name="wikitext-2-raw-v1"
    )
    raw_wikitext2 = get_raw_dataset(data_args)
    datasets = {"all": raw_wikitext2}

    split_datasets = make_dataset_splits(
        datasets, do_train=True, do_eval=True, do_predict=True
    )
    assert split_datasets.get("train") is not None
    assert split_datasets.get("validation") is not None
    assert split_datasets.get("test") is not None

    split_datasets = make_dataset_splits(
        datasets, do_train=True, do_eval=False, do_predict=True
    )
    assert split_datasets.get("train") is not None
    assert split_datasets.get("validation") is None
    assert split_datasets.get("test") is not None


@pytest.mark.unit
def test_separate_datasets():
    splits = {"train": "train[:10%]", "validation": "train[10%:20%]"}
    data_args = DataTrainingArguments(
        dataset="wikitext", dataset_config_name="wikitext-2-raw-v1"
    )
    datasets = {}
    for split_name, split_str in splits.items():
        raw_wikitext2 = get_raw_dataset(data_args, split=split_str)
        datasets[split_name] = raw_wikitext2

    split_datasets = make_dataset_splits(
        datasets, do_train=True, do_eval=True, do_predict=False
    )
    assert split_datasets.get("train") is not None
    assert split_datasets.get("validation") is not None
    assert split_datasets.get("test") is None


@pytest.mark.unit
def test_datasets_fallbacks():
    # strict splits
    mock_datasets = {"calibration": Mock(ds_name="calibration_ds", column_names=[])}
    with pytest.raises(ValueError):
        _ = make_dataset_splits(mock_datasets, do_train=True)
<<<<<<< HEAD
    with pytest.raises(ValueError):
        _ = make_dataset_splits(mock_datasets, do_eval=True)
    with pytest.raises(ValueError):
=======
    with pytest.raises(ValueError):
        _ = make_dataset_splits(mock_datasets, do_eval=True)
    with pytest.raises(ValueError):
>>>>>>> f53a3dd8
        _ = make_dataset_splits(mock_datasets, do_predict=True)

    # validation, predict, and oneshot fallbacks
    mock_datasets = {"test": Mock(ds_name="test_ds", column_names=[])}
    with pytest.warns(UserWarning):
        split_ds = make_dataset_splits(
            mock_datasets, do_eval=True, do_predict=True, do_oneshot=True
        )
    assert split_ds.get("validation").ds_name == "test_ds"
    assert split_ds.get("test").ds_name == "test_ds"
    assert split_ds.get("calibration").ds_name == "test_ds"

<<<<<<< HEAD
    # oneshot will take any dataset
=======
    # oneshot takes train without warning
    mock_datasets = {"train": Mock(ds_name="train_ds", column_names=[])}
    split_ds = make_dataset_splits(mock_datasets, do_oneshot=True)
    assert split_ds.get("calibration").ds_name == "train_ds"

    # oneshot takes test with warning
    mock_datasets = {"test": Mock(ds_name="test_ds", column_names=[])}
    with pytest.warns(UserWarning):
        split_ds = make_dataset_splits(mock_datasets, do_oneshot=True)
    assert split_ds.get("calibration").ds_name == "test_ds"

    # oneshot takes custom splits with warning
>>>>>>> f53a3dd8
    mock_datasets = {"custom_split": Mock(ds_name="custom_ds", column_names=[])}
    with pytest.warns(UserWarning):
        split_ds = make_dataset_splits(mock_datasets, do_oneshot=True)
    assert split_ds.get("calibration").ds_name == "custom_ds"<|MERGE_RESOLUTION|>--- conflicted
+++ resolved
@@ -57,15 +57,9 @@
     mock_datasets = {"calibration": Mock(ds_name="calibration_ds", column_names=[])}
     with pytest.raises(ValueError):
         _ = make_dataset_splits(mock_datasets, do_train=True)
-<<<<<<< HEAD
     with pytest.raises(ValueError):
         _ = make_dataset_splits(mock_datasets, do_eval=True)
     with pytest.raises(ValueError):
-=======
-    with pytest.raises(ValueError):
-        _ = make_dataset_splits(mock_datasets, do_eval=True)
-    with pytest.raises(ValueError):
->>>>>>> f53a3dd8
         _ = make_dataset_splits(mock_datasets, do_predict=True)
 
     # validation, predict, and oneshot fallbacks
@@ -78,9 +72,6 @@
     assert split_ds.get("test").ds_name == "test_ds"
     assert split_ds.get("calibration").ds_name == "test_ds"
 
-<<<<<<< HEAD
-    # oneshot will take any dataset
-=======
     # oneshot takes train without warning
     mock_datasets = {"train": Mock(ds_name="train_ds", column_names=[])}
     split_ds = make_dataset_splits(mock_datasets, do_oneshot=True)
@@ -93,7 +84,6 @@
     assert split_ds.get("calibration").ds_name == "test_ds"
 
     # oneshot takes custom splits with warning
->>>>>>> f53a3dd8
     mock_datasets = {"custom_split": Mock(ds_name="custom_ds", column_names=[])}
     with pytest.warns(UserWarning):
         split_ds = make_dataset_splits(mock_datasets, do_oneshot=True)
