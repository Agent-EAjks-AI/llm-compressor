--- conflicted
+++ resolved
@@ -115,11 +115,7 @@
         "requests>=2.0.0",
         "tqdm>=4.0.0",
         "torch>=1.7.0",
-<<<<<<< HEAD
-        "transformers>4.0",
-=======
         "transformers>4.0,<5.0",
->>>>>>> 006899cd
         "datasets",
         "accelerate>=0.20.3,!=1.1.0",
         "pynvml",
